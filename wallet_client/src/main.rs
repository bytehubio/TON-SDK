extern crate ton_sdk;
extern crate hex;
extern crate serde;
extern crate serde_json;
#[macro_use]
extern crate serde_derive;

use rand::{thread_rng, Rng};
use ton_block::{Message, MsgAddressExt, MsgAddressInt, InternalMessageHeader, Grams, 
    ExternalInboundMessageHeader, CurrencyCollection, Serializable};
use tvm::bitstring::Bitstring;
use tvm::types::AccountId;
use ed25519_dalek::Keypair;
use futures::Stream;
use sha2::Sha512;

use abi_lib_dynamic::json_abi::decode_function_responce;

use ton_sdk::*;

const STD_CONFIG: &str = r#"
{
    "db_config": {
        "servers": ["142.93.137.28:28015"],
        "db_name": "blockchain"
    },
    "kafka_config": {
        "servers": ["142.93.137.28:9092"],
        "topic": "requests-1",
        "ack_timeout": 1000
    }
}"#;


const WALLET_ABI: &str = r#"{
	"ABI version" : 0,

	"functions" :	[
	    {
	        "inputs": [
	            {
	                "name": "recipient",
	                "type": "bits256"
	            },
	            {
	                "name": "value",
	                "type": "duint"
	            }
	        ],
	        "name": "sendTransaction",
					"signed": true,
	        "outputs": [
	            {
	                "name": "transaction",
	                "type": "uint64"
	            },
							{
	                "name": "error",
	                "type": "int8"
	            }
	        ]
	    },
	    {
	        "inputs": [
						  {
	                "name": "type",
	                "type": "uint8"
	            },
							{
	                "name": "value",
	                "type": "duint"
	            },
							{
	                "name": "meta",
	                "type": "bitstring"
	            }
					],
	        "name": "createLimit",
					"signed": true,
	        "outputs": [
							{
	                "name": "limitId",
	                "type": "uint8"
	            },
							{
	                "name": "error",
	                "type": "int8"
	            }
	        ]
	    },
	    {
	        "inputs": [
							{
	                "name": "limitId",
	                "type": "uint8"
	            },
							{
	                "name": "value",
	                "type": "duint"
	            },
							{
	                "name": "meta",
	                "type": "bitstring"
	            }
	        ],
	        "name": "changeLimitById",
					"signed": true,
	        "outputs": [
							{
	                "name": "error",
	                "type": "int8"
	            }
	        ]
	    },
			{
	        "inputs": [
							{
	                "name": "limitId",
	                "type": "uint8"
	            }
	        ],
	        "name": "removeLimit",
					"signed": true,
	        "outputs": [
							{
	                "name": "error",
	                "type": "int8"
	            }
	        ]
	    },
			{
	        "inputs": [
							{
	                "name": "limitId",
	                "type": "uint8"
	            }
	        ],
	        "name": "getLimitById",
	        "outputs": [
							{
									"name": "limitInfo",
					        "type": "tuple",
					        "components": [
											{
					                "name": "value",
					                "type": "duint"
					            },
											{
					                "name": "type",
					                "type": "uint8"
					            },
											{
					                "name": "meta",
					                "type": "bitstring"
					            }
									]
							},
							{
	                "name": "error",
	                "type": "int8"
	            }
	        ]
	    },
			{
	        "inputs": [],
	        "name": "getLimits",
	        "outputs": [
							{
									"name": "list",
					        "type": "uint8[]"
							},
							{
	                "name": "error",
	                "type": "int8"
	            }
	        ]
	    },
			{
	        "inputs": [],
	        "name": "getVersion",
	        "outputs": [
							{
									"name": "version",
					        "type": "tuple",
					        "components": [
											{
					                "name": "major",
					                "type": "uint16"
					            },
											{
					                "name": "minor",
					                "type": "uint16"
					            }
									]
							},
							{
	                "name": "error",
	                "type": "int8"
	            }
	        ]
	    },
			{
	        "inputs": [],
	        "name": "getBalance",
	        "outputs": [
							{
	                "name": "balance",
	                "type": "uint64"
	            }
	        ]
	    },
			{
	        "inputs": [],
	        "name": "constructor",
	        "outputs": []							
	    },
			{
	        "inputs": [{"name": "address", "type": "bits256" }],
	        "name": "setSubscriptionAccount",
					"signed": true,
	        "outputs": []							
	    },
			{
	        "inputs": [],
	        "name": "getSubscriptionAccount",
	        "outputs": [{"name": "address", "type": "bits256" }]							
	    }
	]
}
"#;

// Create message "from wallet" to transfer some funds 
// from one account to another
pub fn create_external_transfer_funds_message(src: AccountId, dst: AccountId, value: u128) -> Message {
    
    let mut rng = thread_rng();    
    let mut msg = Message::with_ext_in_header(
        ExternalInboundMessageHeader {
            src: MsgAddressExt::with_extern(&Bitstring::from(rng.gen::<u64>())).unwrap(),
            dst: MsgAddressInt::with_standart(None, 0, src.clone()).unwrap(),
            import_fee: Grams::default(),
        }
    );

    let mut balance = CurrencyCollection::default();
    balance.grams = Grams(value.into());

    let int_msg_hdr = InternalMessageHeader::with_addresses(
            MsgAddressInt::with_standart(None, 0, src).unwrap(),
            MsgAddressInt::with_standart(None, 0, dst).unwrap(),
            balance);

    msg.body = Some(int_msg_hdr.write_to_new_cell().unwrap().into());

    msg
}

fn deploy_contract_and_wait(code_file_name: &str, abi: &str, constructor_params: &str, key_pair: &Keypair) -> AccountId {
    // read image from file and construct ContractImage
    let mut state_init = std::fs::File::open(code_file_name).expect("Unable to open contract code file");

    let contract_image = ContractImage::from_state_init_and_key(&mut state_init, &key_pair).expect("Unable to parse contract code file");

    let account_id = contract_image.account_id();

    // before deploying contract need to transfer some funds to its address
    //println!("Account ID to take some grams {}\n", account_id);
    let msg = create_external_transfer_funds_message(AccountId::from([0_u8; 32]), account_id.clone(), 100);
    Contract::send_message(msg).unwrap();


    // call deploy method
    let changes_stream = Contract::deploy_json("constructor".to_owned(), constructor_params.to_owned(), abi.to_owned(), contract_image, Some(key_pair))
        .expect("Error deploying contract");

    // wait transaction id in message-status or 
    // wait message will done and find transaction with the message

    // wait transaction id in message-status 
    let mut tr_id = None;
    for state in changes_stream.wait() {
        if let Err(e) = state {
            panic!("error next state getting: {}", e);
        }
        if let Ok(s) = state {
            //println!("next state: {:?}", s);
            if s.message_state == MessageState::Finalized {
                tr_id = Some(s.message_id.clone());
                break;
            }
        }
    }
    // contract constructor doesn't return any values so there are no output messages in transaction
    // so just check deployment transaction created
    let _tr_id = tr_id.expect("Error: no transaction id");

	account_id
}


fn call_contract_and_wait(address: AccountId, func: &str, input: &str, abi: &str, key_pair: &Keypair) -> String {

    let contract = Contract::load(address)
        .expect("Error calling load Contract")
        .wait()
        .next()
        .expect("Error unwrap stream next while loading Contract")
        .expect("Error unwrap result while loading Contract");

    // call needed method
    let changes_stream = contract.call_json(func.to_owned(), input.to_owned(), abi.to_owned(), Some(&key_pair))
        .expect("Error calling contract method");

    // wait transaction id in message-status 
    let mut tr_id = None;
    for state in changes_stream.wait() {
        if let Err(e) = state {
            panic!("error next state getting: {}", e);
        }
        if let Ok(s) = state {
            //println!("next state: {:?}", s);
            if s.message_state == MessageState::Finalized {
                tr_id = Some(s.message_id.clone());
                break;
            }
        }
    }
    let tr_id = tr_id.expect("Error: no transaction id");

    // OR 
    // wait message will done and find transaction with the message

    // load transaction object
    let tr = Transaction::load(tr_id)
        .expect("Error calling load Transaction")
        .wait()
        .next()
        .expect("Error unwrap stream next while loading Transaction")
        .expect("Error unwrap result while loading Transaction");

    // take external outbound message from the transaction
    let out_msg = tr.load_out_messages()
        .expect("Error calling load out messages")
        .wait()
        .find(|msg| msg.as_ref().expect("erro unwrap out message").msg_type() == MessageType::ExternalOutbound)
            .expect("erro unwrap out message 2")
            .expect("erro unwrap out message 3");

    // take body from the message
    let responce = out_msg.body().into();

    // decode the body by ABI
    let result = decode_function_responce(abi.to_owned(), func.to_owned(), responce)
        .expect("Error decoding result");

    println!("Contract call result: {}\n", result);

	result

    // this way it is need:
    // 1. message status with transaction id or transaction object with in-message id
    // 2. transaction object with out messages ids
    // 3. message object with body
}

fn call_create(current_address: &mut Option<AccountId>) {
	println!("Creating new wallet account");

    // generate key pair
    let mut csprng = rand::rngs::OsRng::new().unwrap();
    let keypair = Keypair::generate::<Sha512, _>(&mut csprng);
   
	// deploy wallet
    let wallet_address = deploy_contract_and_wait("Wallet.tvc", WALLET_ABI, "{}", &keypair);
	let str_address = hex::encode(wallet_address.as_slice());

    println!("Acoount created. Address {}", str_address);

	std::fs::write("last_address", wallet_address.as_slice()).expect("Couldn't save wallet address");
	std::fs::write(str_address, &keypair.to_bytes().to_vec()).expect("Couldn't save wallet key pair");

	*current_address = Some(wallet_address);
}

fn call_get_balance(current_address: &Option<AccountId>, params: &[&str]) {
	let address = if params.len() > 0 {
		AccountId::from(hex::decode(params[0]).unwrap())
	} else {
		if let Some(addr) = current_address.clone() {
			addr
		} else {
			println!("Current address not set");
			return;
		}
	};

	let contract = Contract::load(address)
        .expect("Error calling load Contract")
        .wait()
        .next()
        .expect("Error unwrap stream next while loading Contract")
        .expect("Error unwrap result while loading Contract");

	let balance = contract.balance_grams();

	println!("Account balance {}", balance);
}

#[derive(Deserialize)]
struct SendTransactionAnswer {
	transaction: String,
	error: String
}

fn call_send_transaction(current_address: &Option<AccountId>, params: &[&str]) {
    if params.len() < 2 {
        println!("Not enough parameters");
        return;
    }

	let address = if let Some(addr) = current_address {
		addr.clone()
	} else {
		println!("Current address not set");
		return;
	};

	println!("Sending {} grams to {}", params[1], params[0]);

    let str_params = format!("{{ \"recipient\" : \"x{}\", \"value\": \"{}\" }}", params[0], params[1]);

	let pair = std::fs::read(hex::encode(address.as_slice())).expect("Couldn't read key pair");
	let pair = Keypair::from_bytes(&pair).expect("Couldn't restore key pair");

	let answer = call_contract_and_wait(address, "sendTransaction", &str_params, WALLET_ABI, &pair);


    let answer: SendTransactionAnswer = serde_json::from_str(&answer).unwrap();

	let transaction = u64::from_str_radix(&answer.transaction[2..], 16).expect("Couldn't parse transaction number");

    println!("Transaction ID {}", transaction);
}

#[derive(Deserialize)]
struct CreateLimitAnswer {
	limitId: String,
	error: String
}

fn call_create_limit(current_address: &Option<AccountId>, params: &[&str]) {
    if params.len() < 2 {
        println!("Not enough parameters");
        return;
    }

	let address = if let Some(addr) = current_address {
		addr.clone()
	} else {
		println!("Current address not set");
		return;
	};

    let limit_type = u8::from_str_radix(&params[0], 10).unwrap();

    let meta = if limit_type == 1 {
        if params.len() < 3
        {
            println!("Not enough parameters");
            return;
        }

        let period = u8::from_str_radix(&params[2], 10).unwrap();
        hex::encode(&[period])
    } else {
		String::new()
	};

    let str_params = format!(r#"{{ "type" : "{}", "value": "{}", "meta": "x{}" }}"#, params[0], params[1], meta);

	let pair = std::fs::read(hex::encode(address.as_slice())).expect("Couldn't read key pair");
	let pair = Keypair::from_bytes(&pair).expect("Couldn't restore key pair");

	let answer = call_contract_and_wait(address, "createLimit", &str_params, WALLET_ABI, &pair);


    let answer: CreateLimitAnswer = serde_json::from_str(&answer).unwrap();

	let limit_id = u8::from_str_radix(&answer.limitId[2..], 16).expect("Couldn't parse limit ID");

<<<<<<< HEAD
    println!("Limit ID {}", limit_id);
=======
    println!("Transaction ID {}", limit_id);
>>>>>>> 970a52ef
}

const HELP: &str = r#"
Supported commands:
    balance <address>       - get the account balance. If address is not provided current address is used
    create                  - create new wallet account and set as current
    send <address> <value>  - send <value> grams to <address>
    exit                    - exit program"#;

fn main() {
    let args: Vec<String> = std::env::args().collect();

    let config = if args.len() > 3 && args[2] == "-config" {
        std::fs::read_to_string(&args[3]).expect("Couldn't read config file")
    } else {
        STD_CONFIG.to_owned()
    };

    init_json(config).expect("Couldn't establish connection");
    println!("Connection established");

	let mut current_address: Option<AccountId> = None;

	if let Ok(address) = std::fs::read("last_address") {
		current_address = Some(AccountId::from(address));

		println!("Wallet address {}", hex::encode(current_address.clone().unwrap().as_slice()));
	} else {
		println!("Wallet address not assigned. Create new wallet");
	}

    println!("Enter command");

    loop {
        let mut input = String::new();
        std::io::stdin().read_line(&mut input).expect("error: unable to read user input");

        let params: Vec<&str> = input.split_whitespace().collect();

        if params.len() == 0 {
        	continue;
        }

        match params[0].as_ref() {
        	"help" => println!("{}", HELP),
			"balance" => call_get_balance(&current_address, &params[1..]),
            "create" => call_create(&mut current_address),
            "send" => call_send_transaction(&current_address, &params[1..]),
<<<<<<< HEAD
            "create-limit" => call_create_limit(&current_address, &params[1..]),
=======
			"create-limit" => call_create_limit(&current_address, &params[1..]),
>>>>>>> 970a52ef
            "exit" => break,
            _ => println!("Unknown command")
        }
    }
}<|MERGE_RESOLUTION|>--- conflicted
+++ resolved
@@ -488,11 +488,8 @@
 
 	let limit_id = u8::from_str_radix(&answer.limitId[2..], 16).expect("Couldn't parse limit ID");
 
-<<<<<<< HEAD
     println!("Limit ID {}", limit_id);
-=======
-    println!("Transaction ID {}", limit_id);
->>>>>>> 970a52ef
+
 }
 
 const HELP: &str = r#"
@@ -541,11 +538,7 @@
 			"balance" => call_get_balance(&current_address, &params[1..]),
             "create" => call_create(&mut current_address),
             "send" => call_send_transaction(&current_address, &params[1..]),
-<<<<<<< HEAD
             "create-limit" => call_create_limit(&current_address, &params[1..]),
-=======
-			"create-limit" => call_create_limit(&current_address, &params[1..]),
->>>>>>> 970a52ef
             "exit" => break,
             _ => println!("Unknown command")
         }
