--- conflicted
+++ resolved
@@ -108,21 +108,6 @@
         }
     }
 
-        pub fn dispatch_async(
-        context: Arc<ClientContext>,
-        function_name: String,
-        params_json: String,
-        request: Request,
-    ) {
-        match Self::handlers().async_handlers.get(&function_name) {
-            Some(handler) => handler.handle(context, params_json, request),
-            None => request.finish_with_error(ClientError::unknown_function(&function_name)),
-        }
-    }
-
-<<<<<<< HEAD
-=======
-    #[cfg(not(feature = "node_interaction"))]
     pub fn dispatch_async(
         context: Arc<ClientContext>,
         function_name: String,
@@ -137,7 +122,6 @@
         ));
     }
 
->>>>>>> 898b33b8
     pub fn api() -> &'static API {
         &Self::handlers().api
     }
