/*
* Copyright 2018-2020 TON DEV SOLUTIONS LTD.
*
* Licensed under the SOFTWARE EVALUATION License (the "License"); you may not use
* this file except in compliance with the License.
*
* Unless required by applicable law or agreed to in writing, software
* distributed under the License is distributed on an "AS IS" BASIS,
* WITHOUT WARRANTIES OR CONDITIONS OF ANY KIND, either express or implied.
* See the License for the specific TON DEV software governing permissions and
* limitations under the License.
*/

use crate::client::ClientContext;
use crate::crypto;
use crate::crypto::internal::{key256, key512, sha256, Key256, Key264};
use crate::error::{ClientError, ClientResult};
use base58::*;
use byteorder::{BigEndian, ByteOrder, LittleEndian};
use hmac::*;
use pbkdf2::pbkdf2;
use secp256k1::{PublicKey, SecretKey};
use sha2::{Digest, Sha512};

//----------------------------------------------------------------- crypto.hdkey_xprv_from_mnemonic

#[derive(Serialize, Deserialize, ApiType)]
pub struct ParamsOfHDKeyXPrvFromMnemonic {
    /// String with seed phrase
    pub phrase: String,
}

#[derive(Serialize, Deserialize, ApiType)]
pub struct ResultOfHDKeyXPrvFromMnemonic {
    /// Serialized extended master private key
    pub xprv: String,
}

/// Generates an extended master private key that will be the root for all the derived keys
#[api_function]
pub fn hdkey_xprv_from_mnemonic(
    _context: std::sync::Arc<ClientContext>,
    params: ParamsOfHDKeyXPrvFromMnemonic,
) -> ClientResult<ResultOfHDKeyXPrvFromMnemonic> {
    Ok(ResultOfHDKeyXPrvFromMnemonic {
        xprv: HDPrivateKey::from_mnemonic(&params.phrase)?.serialize_to_string(),
    })
}

//------------------------------------------------------------------- crypto.hdkey_secret_from_xprv

#[derive(Serialize, Deserialize, ApiType)]
pub struct ParamsOfHDKeySecretFromXPrv {
    /// Serialized extended private key
    pub xprv: String,
}

#[derive(Serialize, Deserialize, ApiType)]
pub struct ResultOfHDKeySecretFromXPrv {
    /// Private key - 64 symbols hex string
    pub secret: String,
}

/// Extracts the private key from the serialized extended private key
#[api_function]
pub fn hdkey_secret_from_xprv(
    _context: std::sync::Arc<ClientContext>,
    params: ParamsOfHDKeySecretFromXPrv,
) -> ClientResult<ResultOfHDKeySecretFromXPrv> {
    Ok(ResultOfHDKeySecretFromXPrv {
        secret: hex::encode(HDPrivateKey::from_serialized_string(&params.xprv)?.secret()),
    })
}

//------------------------------------------------------------------- crypto.hdkey_public_from_xprv

#[derive(Serialize, Deserialize, ApiType)]
pub struct ParamsOfHDKeyPublicFromXPrv {
    /// Serialized extended private key
    pub xprv: String,
}

#[derive(Serialize, Deserialize, ApiType)]
pub struct ResultOfHDKeyPublicFromXPrv {
    /// Public key - 64 symbols hex string
    pub public: String,
}

/// Extracts the public key from the serialized extended private key
#[api_function]
pub fn hdkey_public_from_xprv(
    _context: std::sync::Arc<ClientContext>,
    params: ParamsOfHDKeyPublicFromXPrv,
) -> ClientResult<ResultOfHDKeyPublicFromXPrv> {
    let key = HDPrivateKey::from_serialized_string(&params.xprv)?;
    Ok(ResultOfHDKeyPublicFromXPrv {
        public: hex::encode(key.public().as_ref()),
    })
}

//------------------------------------------------------------ crypto.hdkey_derive_from_xprv

#[derive(Serialize, Deserialize, ApiType)]
pub struct ParamsOfHDKeyDeriveFromXPrv {
    /// Serialized extended private key
    pub xprv: String,
    /// Child index (see BIP-0032)
    pub child_index: u32,
    /// Indicates the derivation of hardened/not-hardened key (see BIP-0032)
    pub hardened: bool,
}

#[derive(Serialize, Deserialize, ApiType)]
pub struct ResultOfHDKeyDeriveFromXPrv {
    /// Serialized extended private key
    pub xprv: String,
}


/// Returns extended private key derived from the specified extended private key and child index
#[api_function]
pub fn hdkey_derive_from_xprv(
    context: std::sync::Arc<ClientContext>,
    params: ParamsOfHDKeyDeriveFromXPrv,
) -> ClientResult<ResultOfHDKeyDeriveFromXPrv> {
    let xprv = HDPrivateKey::from_serialized_string(&params.xprv)?;
    let derived = xprv.derive(
        params.child_index,
        params.hardened,
        context.config.crypto.hdkey_compliant,
    )?;
    Ok(ResultOfHDKeyDeriveFromXPrv {
        xprv: derived.serialize_to_string(),
    })
}

//-------------------------------------------------------------- crypto.hdkey_derive_from_xprv_path

#[derive(Serialize, Deserialize, ApiType)]
pub struct ParamsOfHDKeyDeriveFromXPrvPath {
    /// Serialized extended private key
    pub xprv: String,
    /// Derivation path, for instance "m/44'/396'/0'/0/0"
    pub path: String,
}

#[derive(Serialize, Deserialize, ApiType)]
pub struct ResultOfHDKeyDeriveFromXPrvPath {
    /// Derived serialized extended private key
    pub xprv: String,
}

<<<<<<< HEAD

/// Derives the exented private key from the specified key and path
=======
#[doc(summary = "Derives the extended private key from the specified key and path")]
/// Derives the extended private key from the specified key and path
>>>>>>> e939e612
#[api_function]
pub fn hdkey_derive_from_xprv_path(
    context: std::sync::Arc<ClientContext>,
    params: ParamsOfHDKeyDeriveFromXPrvPath,
) -> ClientResult<ResultOfHDKeyDeriveFromXPrvPath> {
    let xprv = HDPrivateKey::from_serialized_string(&params.xprv)?;
    Ok(ResultOfHDKeyDeriveFromXPrvPath {
        xprv: xprv
            .derive_path(&params.path, context.config.crypto.hdkey_compliant)?
            .serialize_to_string(),
    })
}

// Internals

#[derive(Default, Clone)]
pub(crate) struct HDPrivateKey {
    depth: u8,
    parent_fingerprint: [u8; 4],
    child_number: [u8; 4],
    child_chain: Key256,
    key: Key256,
}

static XPRV_VERSION: [u8; 4] = [0x04, 0x88, 0xAD, 0xE4];

impl HDPrivateKey {
    pub(crate) fn master(child_chain: &Key256, key: &Key256) -> HDPrivateKey {
        HDPrivateKey {
            depth: 0,
            parent_fingerprint: [0; 4],
            child_number: [0; 4],
            child_chain: *child_chain,
            key: *key,
        }
    }

    pub(crate) fn from_mnemonic(phrase: &String) -> ClientResult<HDPrivateKey> {
        let salt = "mnemonic";
        let mut seed = vec![0u8; 64];
        pbkdf2::<Hmac<Sha512>>(phrase.as_bytes(), salt.as_bytes(), 2048, &mut seed);
        let mut hmac: Hmac<Sha512> = Hmac::new_varkey(b"Bitcoin seed").unwrap();
        hmac.input(&seed);
        let child_chain_with_key = key512(&hmac.result().code())?;
        Ok(HDPrivateKey::master(
            &key256(&child_chain_with_key[32..])?,
            &key256(&child_chain_with_key[..32])?,
        ))
    }

    pub(crate) fn secret(&self) -> Key256 {
        self.key
    }

    fn public(&self) -> Key264 {
        let secret_key = SecretKey::parse(&self.key).unwrap();
        let public_key = PublicKey::from_secret_key(&secret_key);
        public_key.serialize_compressed()
    }

    fn map_secp_error(error: secp256k1::Error) -> ClientError {
        match error {
            secp256k1::Error::InvalidSignature => {
                crypto::Error::bip32_invalid_key("InvalidSignature")
            }
            secp256k1::Error::InvalidPublicKey => {
                crypto::Error::bip32_invalid_key("InvalidPublicKey")
            }
            secp256k1::Error::InvalidSecretKey => {
                crypto::Error::bip32_invalid_key("InvalidSecretKey")
            }
            secp256k1::Error::InvalidRecoveryId => {
                crypto::Error::bip32_invalid_key("InvalidRecoveryId")
            }
            secp256k1::Error::InvalidMessage => crypto::Error::bip32_invalid_key("InvalidMessage"),
            secp256k1::Error::InvalidInputLength => {
                crypto::Error::bip32_invalid_key("InvalidInputLength")
            }
            secp256k1::Error::TweakOutOfRange => {
                crypto::Error::bip32_invalid_key("TweakOutOfRange")
            }
        }
    }

    pub(crate) fn derive(
        &self,
        child_index: u32,
        hardened: bool,
        compliant: bool,
    ) -> ClientResult<HDPrivateKey> {
        let mut child: HDPrivateKey = Default::default();
        child.depth = self.depth + 1;

        let public = self.public();
        let mut sha_hasher = sha2::Sha256::new();
        sha_hasher.input(&public.as_ref());
        let sha: Key256 = sha_hasher.result().into();
        let fingerprint = Ripemd160::new().update(&sha).digest();

        child.parent_fingerprint.copy_from_slice(&fingerprint[0..4]);

        let child_index = if hardened {
            0x80000000 | child_index
        } else {
            child_index
        };
        BigEndian::write_u32(&mut child.child_number, child_index);

        let mut hmac: Hmac<Sha512> = Hmac::new_varkey(&self.child_chain)
            .map_err(|err| crypto::Error::bip32_invalid_key(err))?;

        let secret_key = SecretKey::parse(&self.key).unwrap();
        if hardened && !compliant {
            // The private key serialization in this case will not be exactly 32 bytes and can be
            // any value less, and the value is not zero-padded.
            hmac.input(&[0]);
            hmac.input(&secret_key.serialize());
        } else if hardened {
            // This will use a 32 byte zero padded serialization of the private key
            hmac.input(&[0]);
            hmac.input(&secret_key.serialize());
        } else {
            hmac.input(&public);
        }
        hmac.input(&child.child_number);
        let result = hmac.result().code();
        let (child_key_bytes, chain_code) = result.split_at(32);

        let mut child_secret_key =
            SecretKey::parse_slice(&child_key_bytes).map_err(|err| Self::map_secp_error(err))?;
        let self_secret_key =
            SecretKey::parse(&self.key).map_err(|err| Self::map_secp_error(err))?;
        child_secret_key
            .tweak_add_assign(&self_secret_key)
            .map_err(|err| Self::map_secp_error(err))?;

        child.child_chain.copy_from_slice(&chain_code);
        child.key.copy_from_slice(&child_secret_key.serialize());
        Ok(child)
    }

    pub(crate) fn derive_path(&self, path: &String, compliant: bool) -> ClientResult<HDPrivateKey> {
        let mut child: HDPrivateKey = self.clone();
        for step in path.split("/") {
            if step == "m" {
            } else {
                let hardened = step.ends_with('\'');
                let index: u32 = (if hardened {
                    &step[0..(step.len() - 1)]
                } else {
                    step
                })
                .parse()
                .map_err(|_| crypto::Error::bip32_invalid_derive_path(path))?;
                child = child.derive(index, hardened, compliant)?;
            }
        }
        Ok(child)
    }

    // Serialization

    fn from_serialized(bytes: &[u8]) -> ClientResult<HDPrivateKey> {
        if bytes.len() != 82 {
            return Err(crypto::Error::bip32_invalid_key(bytes.to_base58()));
        }
        let mut version = [0u8; 4];
        version.clone_from_slice(&bytes[0..4]);
        if version != XPRV_VERSION {
            return Err(crypto::Error::bip32_invalid_key(bytes.to_base58()));
        }
        let mut xprv: HDPrivateKey = Default::default();
        xprv.depth = bytes[4];
        xprv.parent_fingerprint.copy_from_slice(&bytes[5..9]);
        xprv.child_number.copy_from_slice(&bytes[9..13]);
        xprv.child_chain.copy_from_slice(&bytes[13..45]);
        if bytes[45] != 0 {
            return Err(crypto::Error::bip32_invalid_key(bytes.to_base58()));
        }
        xprv.key.copy_from_slice(&bytes[46..78]);
        Ok(xprv)
    }

    fn serialize(&self) -> Vec<u8> {
        let mut bytes: Vec<u8> = Vec::new();
        bytes.extend(&XPRV_VERSION);
        bytes.push(self.depth);
        bytes.extend(&self.parent_fingerprint);
        bytes.extend(&self.child_number);
        bytes.extend(&self.child_chain);
        bytes.push(0);
        bytes.extend(&self.key);
        bytes.extend(&sha256(&sha256(&bytes))[0..4]);
        bytes
    }

    fn from_serialized_string(string: &String) -> ClientResult<HDPrivateKey> {
        Self::from_serialized(
            &string
                .from_base58()
                .map_err(|_| crypto::Error::bip32_invalid_key(string))?,
        )
    }

    fn serialize_to_string(&self) -> String {
        self.serialize().to_base58()
    }
}

struct Ripemd160 {
    pending: Vec<u8>,
    pending_total: usize,
    pad_length: usize,
    _delta8: usize,
    _delta32: usize,

    h: [u32; 5],
}

impl Ripemd160 {
    fn new() -> Ripemd160 {
        Ripemd160 {
            h: [0x67452301, 0xefcdab89, 0x98badcfe, 0x10325476, 0xc3d2e1f0],
            pending: Vec::new(),
            pending_total: 0,
            pad_length: RIPEMD160_PAD_LENGTH / 8,
            _delta8: RIPEMD160_BLOCK_SIZE / 8,
            _delta32: RIPEMD160_BLOCK_SIZE / 32,
        }
    }

    fn join32(msg: &[u8]) -> Vec<u32> {
        assert_eq!(msg.len() % 4, 0usize);
        let mut res: Vec<u32> = Vec::new();
        res.resize(msg.len() / 4, 0);
        for i in 0..res.len() {
            res[i] = LittleEndian::read_u32(&msg[i * 4..(i + 1) * 4]);
        }
        res
    }

    fn split32(msg: &[u32]) -> Vec<u8> {
        let mut res: Vec<u8> = Vec::new();
        res.resize(msg.len() * 4, 0);
        for i in 0..msg.len() {
            LittleEndian::write_u32(&mut res[i * 4..(i + 1) * 4], msg[i]);
        }
        res
    }

    fn update(&mut self, msg: &[u8]) -> &mut Self {
        self.pending.extend_from_slice(msg);
        self.pending_total += msg.len();
        if self.pending.len() >= self._delta8 {
            let msg = self.pending.split_off(self.pending.len() % self._delta8);
            let msg = Ripemd160::join32(&msg);
            let mut i = 0;
            while i < msg.len() {
                self._update(&msg[i..(i + self._delta32)]);
                i += self._delta32;
            }
        }
        self
    }

    fn digest(&mut self) -> Vec<u8> {
        self.update(&self._pad());
        assert_eq!(self.pending.len(), 0);
        self._digest()
    }

    fn rotl32(w: u32, b: u32) -> u32 {
        w.rotate_left(b)
    }

    fn sum32(a: u32, b: u32) -> u32 {
        a.wrapping_add(b)
    }
    fn sum32_3(a: u32, b: u32, c: u32) -> u32 {
        a.wrapping_add(b).wrapping_add(c)
    }

    fn sum32_4(a: u32, b: u32, c: u32, d: u32) -> u32 {
        a.wrapping_add(b).wrapping_add(c).wrapping_add(d)
    }

    fn _update(&mut self, msg: &[u32]) {
        let mut a = self.h[0];
        let mut b = self.h[1];
        let mut c = self.h[2];
        let mut d = self.h[3];
        let mut e = self.h[4];
        let mut ah = a;
        let mut bh = b;
        let mut ch = c;
        let mut dh = d;
        let mut eh = e;
        let start: u32 = 0;
        for j in 0u32..80 {
            let mut t = Ripemd160::sum32(
                Ripemd160::rotl32(
                    Ripemd160::sum32_4(
                        a,
                        Ripemd160::f(j.into(), b, c, d),
                        msg[(RIPEMD160_R[j as usize] as u32 + start) as usize],
                        Ripemd160::k(j),
                    ),
                    RIPEMD160_S[j as usize].into(),
                ),
                e,
            );
            a = e;
            e = d;
            d = Ripemd160::rotl32(c, 10);
            c = b;
            b = t;
            t = Ripemd160::sum32(
                Ripemd160::rotl32(
                    Ripemd160::sum32_4(
                        ah,
                        Ripemd160::f(79 - j, bh, ch, dh),
                        msg[(RIPEMD160_RH[j as usize] as u32 + start) as usize],
                        Ripemd160::kh(j),
                    ),
                    RIPEMD160_SH[j as usize].into(),
                ),
                eh,
            );
            ah = eh;
            eh = dh;
            dh = Ripemd160::rotl32(ch, 10);
            ch = bh;
            bh = t;
        }
        let t = Ripemd160::sum32_3(self.h[1], c, dh);
        self.h[1] = Ripemd160::sum32_3(self.h[2], d, eh);
        self.h[2] = Ripemd160::sum32_3(self.h[3], e, ah);
        self.h[3] = Ripemd160::sum32_3(self.h[4], a, bh);
        self.h[4] = Ripemd160::sum32_3(self.h[0], b, ch);
        self.h[0] = t;
    }

    fn _digest(&self) -> Vec<u8> {
        Ripemd160::split32(&self.h)
    }

    fn _pad(&self) -> Vec<u8> {
        let len = self.pending_total;
        let bytes = self._delta8;
        let k = bytes - ((len + self.pad_length) % bytes);
        let mut res: Vec<u8> = Vec::new();
        res.resize(k + self.pad_length, 0);
        res[0] = 0x80;
        LittleEndian::write_u32(&mut res[k..(k + 4)], (len as u32) << 3);
        res
    }

    fn f(j: u32, x: u32, y: u32, z: u32) -> u32 {
        if j <= 15 {
            x ^ y ^ z
        } else if j <= 31 {
            (x & y) | ((!x) & z)
        } else if j <= 47 {
            (x | (!y)) ^ z
        } else if j <= 63 {
            (x & z) | (y & (!z))
        } else {
            x ^ (y | (!z))
        }
    }

    fn k(j: u32) -> u32 {
        if j <= 15 {
            0x00000000
        } else if j <= 31 {
            0x5a827999
        } else if j <= 47 {
            0x6ed9eba1
        } else if j <= 63 {
            0x8f1bbcdc
        } else {
            0xa953fd4e
        }
    }

    fn kh(j: u32) -> u32 {
        if j <= 15 {
            0x50a28be6
        } else if j <= 31 {
            0x5c4dd124
        } else if j <= 47 {
            0x6d703ef3
        } else if j <= 63 {
            0x7a6d76e9
        } else {
            0x00000000
        }
    }
}

static RIPEMD160_R: [u8; 80] = [
    0, 1, 2, 3, 4, 5, 6, 7, 8, 9, 10, 11, 12, 13, 14, 15, 7, 4, 13, 1, 10, 6, 15, 3, 12, 0, 9, 5,
    2, 14, 11, 8, 3, 10, 14, 4, 9, 15, 8, 1, 2, 7, 0, 6, 13, 11, 5, 12, 1, 9, 11, 10, 0, 8, 12, 4,
    13, 3, 7, 15, 14, 5, 6, 2, 4, 0, 5, 9, 7, 12, 2, 10, 14, 1, 3, 8, 11, 6, 15, 13,
];

static RIPEMD160_RH: [u8; 80] = [
    5, 14, 7, 0, 9, 2, 11, 4, 13, 6, 15, 8, 1, 10, 3, 12, 6, 11, 3, 7, 0, 13, 5, 10, 14, 15, 8, 12,
    4, 9, 1, 2, 15, 5, 1, 3, 7, 14, 6, 9, 11, 8, 12, 2, 10, 0, 4, 13, 8, 6, 4, 1, 3, 11, 15, 0, 5,
    12, 2, 13, 9, 7, 10, 14, 12, 15, 10, 4, 1, 5, 8, 7, 6, 2, 13, 14, 0, 3, 9, 11,
];

static RIPEMD160_S: [u8; 80] = [
    11, 14, 15, 12, 5, 8, 7, 9, 11, 13, 14, 15, 6, 7, 9, 8, 7, 6, 8, 13, 11, 9, 7, 15, 7, 12, 15,
    9, 11, 7, 13, 12, 11, 13, 6, 7, 14, 9, 13, 15, 14, 8, 13, 6, 5, 12, 7, 5, 11, 12, 14, 15, 14,
    15, 9, 8, 9, 14, 5, 6, 8, 6, 5, 12, 9, 15, 5, 11, 6, 8, 13, 12, 5, 12, 13, 14, 11, 8, 5, 6,
];

static RIPEMD160_SH: [u8; 80] = [
    8, 9, 9, 11, 13, 15, 15, 5, 7, 7, 8, 11, 14, 14, 12, 6, 9, 13, 15, 7, 12, 8, 9, 11, 7, 7, 12,
    7, 6, 15, 13, 11, 9, 7, 15, 11, 8, 6, 6, 14, 12, 13, 5, 14, 13, 13, 7, 5, 15, 5, 8, 11, 14, 14,
    6, 14, 6, 9, 12, 9, 12, 5, 15, 8, 8, 5, 12, 9, 12, 5, 14, 6, 8, 13, 6, 5, 15, 13, 11, 11,
];

static RIPEMD160_BLOCK_SIZE: usize = 512;
static RIPEMD160_PAD_LENGTH: usize = 64;<|MERGE_RESOLUTION|>--- conflicted
+++ resolved
@@ -150,13 +150,8 @@
     pub xprv: String,
 }
 
-<<<<<<< HEAD
 
 /// Derives the exented private key from the specified key and path
-=======
-#[doc(summary = "Derives the extended private key from the specified key and path")]
-/// Derives the extended private key from the specified key and path
->>>>>>> e939e612
 #[api_function]
 pub fn hdkey_derive_from_xprv_path(
     context: std::sync::Arc<ClientContext>,
