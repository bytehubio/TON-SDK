--- conflicted
+++ resolved
@@ -24,14 +24,10 @@
         run::{ParamsOfRun, ResultOfRun, RunFunctionCallSet},
         EncodedMessage,
     },
-<<<<<<< HEAD
     crypto::KeyPair,
     error::{ApiError, ApiResult},
     queries::{ParamsOfWaitForCollection, ResultOfWaitForCollection},
     tc_create_context, tc_destroy_context, JsonResponse,
-=======
-    client::{ResultOfCreateContext, ParamsOfUnregisterCallback}
->>>>>>> e99d85b6
 };
 use rand::Rng;
 use serde::de::DeserializeOwned;
@@ -317,13 +313,6 @@
             .unwrap()
     }
 
-<<<<<<< HEAD
-    pub(crate) fn request_no_params<R: DeserializeOwned>(&self, method: &str) -> R {
-        let result = self.request_json(method, Value::Null).unwrap();
-        serde_json::from_value(result)
-            .map_err(|err| ApiError::invalid_params("", err))
-            .unwrap()
-=======
     fn callback(request_id: u32, result_json: InteropString, error_json: InteropString, flags: u32) {
         let callbacks_lock = CALLBACKS.lock().unwrap();
         let callback = callbacks_lock.get(&request_id).unwrap();
@@ -367,7 +356,13 @@
         );
 
         CALLBACKS.lock().unwrap().remove(&callback_id);
->>>>>>> e99d85b6
+    }
+
+    pub(crate) fn request_no_params<R: DeserializeOwned>(&self, method: &str) -> R {
+        let result = self.request_json(method, Value::Null).unwrap();
+        serde_json::from_value(result)
+            .map_err(|err| ApiError::invalid_params("", err))
+            .unwrap()
     }
 
     pub(crate) fn get_grams_from_giver(&self, account: &str, value: Option<u64>) {
