/*
* Copyright 2018-2020 TON DEV SOLUTIONS LTD.
*
* Licensed under the SOFTWARE EVALUATION License (the "License"); you may not use
* this file except in compliance with the License.
*
* Unless required by applicable law or agreed to in writing, software
* distributed under the License is distributed on an "AS IS" BASIS,
* WITHOUT WARRANTIES OR CONDITIONS OF ANY KIND, either express or implied.
* See the License for the specific TON DEV software governing permissions and
* limitations under the License.
*/

use ton_sdk::{Contract, MessageType, AbiContract, FunctionCallSet, Transaction, Message,
    TransactionFees, LocalRunContext};
use ton_sdk::json_abi::encode_function_call;
use ton_types::cells_serialization::BagOfCells;
use ton_block::{AccStatusChange, Message as TvmMessage, MsgAddressInt};

use crate::contracts::{EncodedMessage, EncodedUnsignedMessage};
use crate::client::ClientContext;
use crate::crypto::keys::{KeyPair};
use crate::error::{ApiResult, ApiError};
use crate::encoding::{account_decode, base64_decode, long_num_to_json_string};

#[cfg(feature = "node_interaction")]
use ton_sdk::{NodeClient, ReceivedTransaction, SdkError};
#[cfg(feature = "node_interaction")]
use ed25519_dalek::Keypair;
#[cfg(feature = "node_interaction")]
use crate::error::{apierror_from_sdkerror, ApiErrorCode, ApiSdkErrorCode, StdContractError};


fn bool_false() -> bool { false }

#[derive(Clone, Debug, Deserialize, Serialize)]
#[serde(rename_all = "camelCase")]
pub struct RunFunctionCallSet {
    // contract ABI
    pub abi: serde_json::Value,
    // function name
    pub function_name: String,
    // header parameters
    pub header: Option<serde_json::Value>,
    // input parameters
    pub input: serde_json::Value,
}

impl Into<FunctionCallSet> for RunFunctionCallSet {
    fn into(self) -> FunctionCallSet {
        FunctionCallSet {
            func: self.function_name.clone(),
            header: self.header.map(|value| value.to_string().to_owned()),
            input: self.input.to_string(),
            abi: self.abi.to_string(),
        }
    }
}

<<<<<<< HEAD
#[doc(summary = "Method that calls a contract's function")]
/// Method creates a run message signed with key_pair, sends it to the targer workchain,
=======
#[doc(summary="Calls a contract's function on the real network")]
/// Creates a run message signed with key_pair, sends it to the targer workchain,
>>>>>>> e3dcec5e
/// waits for the result transaction and outbound messages and decodes the result parameters using ABI.
/// If the contract implements Pragma Expire, the method repeats the algorithm
/// for message_retries_count times
/// if the message was not delivered during message_expiration_timeout (see setup.SetupParams).
/// If the contract does not implement Pragra Expire - the method waits for the result
/// transaction for message_processing_timeout (defined in the Client Config),
/// and exits with 1012 original error.
/// Before retrying or exiting with 1012, the message is processed on the local transaction executor to check the possible reason
/// why the transaction was not finalized
/// and  if such error is found - stops retrying and returns it,
/// if not - continues retrying or returns disclainmer that the local execution was successful.
#[derive(Serialize, Deserialize, Clone)]
#[serde(rename_all = "camelCase")]
pub(crate) struct ParamsOfRun {
    /// account address
    pub address: String,
    #[serde(flatten)]
    pub call_set: RunFunctionCallSet,
    /// key pair to sign the message
    pub key_pair: Option<KeyPair>,
    // [1.0.0] will be deprecated
    pub try_index: Option<u8>,
}

#[doc(summary = "Method that calls a contract on a local TVM")]
/// Method calls a contract's function on a local TVM
/// Method can work in 2 modes: TVM mode and Transaction Executor mode.
/// Mode is defined by full_run parameter. If true - Transaction Executor mode is on.
///
/// TVM mode:
/// used for running get methods. Works same as 'run' but the message is processed on the local TVM:
/// creates a message, runs it on the local TVM and decodes the return result.
/// can be used for methods without ACCEPT.
///
/// Transaction executor mode:
/// used to fully emulate message processing to calculate fees and check if all the phases are passed successfully
/// If not- returns the error with the exit code and phase.

#[derive(Serialize, Deserialize, Clone)]
#[serde(rename_all = "camelCase")]
pub(crate) struct ParamsOfLocalRun {
    /// account address (used to load boc from graphql API if boc is not defined)
    pub address: String,
    /// [1.0.0] account boc
    pub account: Option<serde_json::Value>,
    #[serde(flatten)]
    pub call_set: RunFunctionCallSet,
    /// key pair to sign the message
    pub key_pair: Option<KeyPair>,
    #[serde(default)]
    /// flag that enables/disables full run with transaction executor.
    pub full_run: bool,
    /// will be deprecated
    pub time: Option<u32>,
    #[serde(flatten)]
    pub context: LocalRunContext,
}

#[doc(summary = "Method that processes a specified message on a local TVM")]
/// Method works as LocalRun, but takes an already prepared message
/// as a parameter.
#[derive(Serialize, Deserialize, Clone)]
#[serde(rename_all = "camelCase")]
pub(crate) struct ParamsOfLocalRunWithMsg {
    /// account address (used to load boc from graphql API if boc is not defined)
    pub address: String,
    // [1.0.0] account boc
    pub account: Option<serde_json::Value>,
    /// contract ABI
    pub abi: Option<serde_json::Value>,
    /// function name
    pub function_name: Option<String>,
    /// message boc
    pub message_base64: String,
    #[serde(default)]
    /// flag that enables/disables full run with transaction executor (see localRun documentation).
    pub full_run: bool,
    /// will be deprecated
    pub time: Option<u32>,
    #[serde(flatten)]
    pub context: LocalRunContext,
}

<<<<<<< HEAD
#[doc(summary="Method that creates an unsigned message")]
/// Method prepares an unsigned message that can be signed and sent later.
#[derive(Serialize, Deserialize, Clone)]
=======
#[doc(summary="Creates an unsigned message")]
/// Method prepares an unsigned message that can be signed and sent later. 
#[derive(Serialize, Deserialize)]
>>>>>>> e3dcec5e
#[serde(rename_all = "camelCase")]
pub(crate) struct ParamsOfEncodeUnsignedRunMessage {
    // account address
    pub address: String,
    #[serde(flatten)]
    pub call_set: RunFunctionCallSet,
    /// Parameter is used only for contracts that support Expire Pragma
    /// to calculate expire header for subsequent retries.
    /// Specify 1 for the first retry, 2 - for the second and so on.
    /// The formula is: expire = now + message_expiration_timeout * message_expiration_timeout_grow_factor * try_index
    pub try_index: Option<u8>,
}


<<<<<<< HEAD
#[doc(summary="??? Method that decodes")]
/// ???
#[derive(Serialize, Deserialize, Clone)]
=======
#[doc(summary="Decodes the message body if ABI function name is known")]
/// ??? 
#[derive(Serialize, Deserialize)]
>>>>>>> e3dcec5e
#[serde(rename_all = "camelCase")]
pub(crate) struct ParamsOfDecodeRunOutput {
    /// contract ABI
    pub abi: serde_json::Value,
    /// contract's function name
    pub function_name: String,
    /// boc of message body in base64
    pub body_base64: String,
    #[serde(default = "bool_false")]
    /// flag that specifies the message type: internal or external
    pub internal: bool,
}

<<<<<<< HEAD
#[doc(summary="??? Method that decodes")]
/// ???
#[derive(Serialize, Deserialize, Clone)]
=======
#[doc(summary="Decodes the message body")]
/// Values encoded into a message body can belong to one of the following types:
/// - function input (parameters)
/// - function output (return statement)
/// - event fields
/// Function tries to looks for the right input, output or event signature in ABI,
/// then it decodes the message according to it and returns the decoded list of parameters and their values

#[derive(Serialize, Deserialize)]
>>>>>>> e3dcec5e
#[serde(rename_all = "camelCase")]
pub struct ParamsOfDecodeUnknownRun {
    /// contract ABI
    pub abi: serde_json::Value,
    /// boc of message body in base64
    pub body_base64: String,
    #[serde(default = "bool_false")]
    /// flag that specifies the message type: internal or external
    pub internal: bool,
}

#[derive(Serialize, Deserialize, Clone)]
pub(crate) struct ResultOfRun {
    /// list of decoded parameters returned by the contract's function
    pub output: serde_json::Value,
    /// fees spent on transaction
    pub fees: RunFees,
    /// transaction object in json format according to graphQL schema
    pub transaction: serde_json::Value,
}

#[derive(Serialize, Deserialize, Clone)]
pub(crate) struct ResultOfLocalRun {
    /// list of decoded parameters returned by the contract's function
    pub output: serde_json::Value,
    /// fees spent on transaction
    pub fees: Option<RunFees>,
    /// [1.0.0] account boc after the local execution
    pub account: Option<Contract>,
}

#[derive(Serialize, Deserialize, Clone)]
pub(crate) struct ResultOfDecode {
    /// list of decoded parameters
    pub output: serde_json::Value,
}

#[derive(Serialize, Deserialize, Clone)]
#[serde(rename_all = "camelCase")]
pub struct RunFees {
    /// fee paid for internal message delivery
    pub in_msg_fwd_fee: String,
    /// fee paid for storage
    pub storage_fee: String,
    /// fee paid for transaction execution
    pub gas_fee: String,
    /// fee paid for external message delivery
    pub out_msgs_fwd_fee: String,
    /// total fees paid
    pub total_account_fees: String,
    /// total value for all internal outbound messaged
    pub total_output: String,
}

impl From<TransactionFees> for RunFees {
    fn from(value: TransactionFees) -> Self {
        RunFees {
            in_msg_fwd_fee: long_num_to_json_string(value.in_msg_fwd_fee),
            storage_fee: long_num_to_json_string(value.storage_fee),
            gas_fee: long_num_to_json_string(value.gas_fee),
            out_msgs_fwd_fee: long_num_to_json_string(value.out_msgs_fwd_fee),
            total_account_fees: long_num_to_json_string(value.total_account_fees),
            total_output: long_num_to_json_string(value.total_output),
        }
    }
}

#[derive(Serialize, Deserialize, Clone)]
pub struct ResultOfDecodeUnknownRun {
    /// function name
    pub function: String,
    /// list of decoded parameters returned by the contract's function
    pub output: serde_json::Value,
}

#[doc(summary = "Method that generates a message and extracts the body from it")]
/// Method generates a message of internal (internal==true) or external (internal==false) type
/// according to ABI and specified header, extracts the body boc in base64 from it
/// and returns it.
#[derive(Serialize, Deserialize, Clone)]
#[serde(rename_all = "camelCase")]
pub(crate) struct ParamsOfGetRunBody {
    /// contract ABI
    pub abi: serde_json::Value,
    /// function name
    pub function: String,
    /// message header
    pub header: Option<serde_json::Value>,
    /// function parameters
    pub params: serde_json::Value,
    #[serde(default = "bool_false")]
    /// internal (true) or external (false) message type
    pub internal: bool,
    /// key pair for signature
    pub key_pair: Option<KeyPair>,
}

#[derive(Serialize, Deserialize, Clone)]
#[serde(rename_all = "camelCase")]
pub(crate) struct ResultOfGetRunBody {
    /// message body boc in base64
    pub body_base64: String,
}

#[doc(summary = "Method that processes the message on local Transaction Executor to investigate why the transaction was not finalized in blockchain.")]
/// Method investigates why the specified external message was not delivered
/// It is used in the following methods: run, deploy, process_message, wait_for_transactoin:
/// in case of not finding the transaction within the specified timeout, the message is processed locally
/// on Transaction Executor and if there is an exception, it returns it as 3025 error code and places
/// exit_code and phase inside of data field of error object. If local processing was successful it returns
/// a disclamer that it was successfull. Which means that you need to wait more.
///
/// Let's imagine a transaction was not found within the specified timeout.
/// This may happen for several reasons, including network lag
/// or real TVM exception that happened before ACCEPT in the contract on the real network.
/// If TVM exception happens before ACCEPT for external inbound messages, such transactions
/// are not finalized and will never appear on blockchain.
/// So, ResolveError method diagnoses such problems locally so that user can get a hint of what
/// the reason may be.
/// Although, this method does not give 100% guarantee that the transaction will never be
/// finalized because of the locally received exception .
/// For instance, if it was not finalized for the reason of not enough balance, and
/// value was send to the account before or after the method execution even after some period of time - if it was, there is a probability that
/// the value can finally be delivered later and the message can eventually succeed,
/// because it is in fact broadcasted between validators for some (not defined) period of time and circulates in the network,
/// and while it failed on 1/2 of validators before the value was delivered it can succeed on the other 1/2
/// of validators after the value is delivered.
/// If in such situation a developer just blindly performs a retry - she may get a double spend.
/// Only developer knows which operations and in what
/// sequence she performs to diagnoze the result of this method and make a decision.
/// To avoid double spending we recommend using Pragma Expire that at least helps to ensure that the transaction will
/// not happen 100% after message is expired.
#[derive(Deserialize)]
#[serde(rename_all = "camelCase")]
pub(crate) struct ParamsOfResolveError {
    /// account address
    pub address: String,
    /// [1.0.0] account boc
    pub account: Contract,
    /// message boc (header+body)
    pub message_base64: String,
    /// ???
    pub time: u32,
    /// original error received. For instance - 1012 - the transaction was not delivered during the specified timeout
    pub main_error: ApiError,
}

#[cfg(feature = "node_interaction")]
pub(crate) async fn run(context: &mut ClientContext, params: ParamsOfRun) -> ApiResult<ResultOfRun> {
    trace!("-> contracts.run({}, {:?})",
        params.address.clone(),
        params.call_set.clone(),
    );

    let address = account_decode(&params.address)?;
    let key_pair = if let Some(ref keys) = params.key_pair { Some(keys.decode()?) } else { None };

    let client = context.get_client()?;
    trace!("run contract");
    let tr = call_contract(client, address.clone(), &params, key_pair.as_ref()).await
        .map_err(|err| err
            .add_function(Some(&params.call_set.function_name))
            .add_network_url(client)
        )?;

    process_transaction(
        tr.parsed,
        tr.value,
        Some(params.call_set.abi),
        Some(params.call_set.function_name),
        &address,
        None,
        true)
        .map_err(|err| err
            .add_network_url(client)
        )
}

pub(crate) fn process_out_messages(
    messages: &Vec<Message>,
    abi: Option<serde_json::Value>,
    function: Option<String>,
) -> ApiResult<serde_json::Value> {
    if let Some(abi) = abi {
        let function = function.ok_or(ApiError::contracts_decode_run_output_failed("No function name provided", None))?;

        let abi_contract = AbiContract::load(abi.to_string().as_bytes()).expect("Couldn't parse ABI");
        let abi_function = abi_contract.function(&function).expect("Couldn't find function");

        if messages.len() == 0 || !abi_function.has_output() {
            trace!("out messages missing");
            Ok(serde_json::Value::Null)
        } else {
            trace!("processing out messages");

            for msg in messages {
                if msg.msg_type() == MessageType::ExternalOutbound &&
                    abi_function.is_my_output_message(
                        msg.body().ok_or(ApiError::contracts_decode_run_output_failed(
                            "Message has no body", Some(&function)))?,
                        false)
                        .map_err(|err|
                            ApiError::contracts_decode_run_output_failed(err, Some(&function)))?
                {
                    let output = Contract::decode_function_response_json(
                        abi.to_string(), function.clone(), msg.body().expect("Message has no body"), false)
                        .map_err(|err| ApiError::contracts_decode_run_output_failed(err, Some(&function)))?;

                    let output: serde_json::Value = serde_json::from_str(&output)
                        .map_err(|err|
                            ApiError::contracts_decode_run_output_failed(err, Some(&function)))?;

                    return Ok(output);
                }
            }
            return Err(ApiError::contracts_decode_run_output_failed(
                "No external output messages", Some(&function)));
        }
    } else {
        trace!("No abi provided");
        Ok(serde_json::Value::Null)
    }
}

pub(crate) fn process_transaction(
    transaction: Transaction,
    json: serde_json::Value,
    abi: Option<serde_json::Value>,
    function: Option<String>,
    address: &MsgAddressInt,
    balance: Option<u64>,
    real_tr: bool,
) -> ApiResult<ResultOfRun> {
    check_transaction_status(&transaction, real_tr, address, balance)
        .map_err(|err| err.add_function(function.as_ref().map(|string| string.as_str())))?;
    let fees = transaction.calc_fees().into();
    let output = process_out_messages(&transaction.out_messages, abi, function.clone())
        .map_err(|err| err
            .add_function(function.as_ref().map(|string| string.as_str()))
            .add_address(address)
        )?;

    Ok(ResultOfRun { output, fees: fees, transaction: json })
}

pub(crate) fn local_run(context: &mut ClientContext, params: ParamsOfLocalRun) -> ApiResult<ResultOfLocalRun> {
    trace!("-> contracts.run.local({}, {:?})",
        params.address.clone(),
        params.call_set.clone()
    );

    let address = account_decode(&params.address)?;

    let key_pair = params.key_pair.map(|pair| pair.decode()).transpose()?;

    let account = params.account
        .as_ref()
        .map(|acc|
            Contract::from_json(&acc.to_string())
                .map_err(|err| ApiError::invalid_params(&acc.to_string(), err))
        )
        .transpose()?;

    do_local_run(
        Some(context),
        params.call_set,
        key_pair.as_ref(),
        address,
        account,
        params.full_run,
        params.context,
    ).map_err(|err| match context.get_client() {
        Ok(client) => err.add_network_url(client),
        Err(_) => err
    })
}

pub(crate) fn local_run_msg(context: &mut ClientContext, params: ParamsOfLocalRunWithMsg) -> ApiResult<ResultOfLocalRun> {
    trace!("-> contracts.run.local.msg({}, {}, {})",
        params.address.clone(),
        params.function_name.clone().unwrap_or_default(),
        params.message_base64
    );

    let address = account_decode(&params.address)?;

    let account = params.account
        .as_ref()
        .map(|acc|
            Contract::from_json(&acc.to_string())
                .map_err(|err| ApiError::invalid_params(&acc.to_string(), err))
        )
        .transpose()?;

    let msg = Contract::deserialize_message(&base64::decode(&params.message_base64)
        .map_err(|err| ApiError::crypto_invalid_base64(&params.message_base64, err))?)
        .map_err(|err| ApiError::invalid_params(&params.message_base64, err))?;

    do_local_run_msg(
        Some(context),
        address,
        account,
        params.abi,
        params.function_name,
        msg,
        params.full_run,
        params.context,
    ).map_err(|err| match context.get_client() {
        Ok(client) => err.add_network_url(client),
        Err(_) => err
    })
}

pub(crate) fn encode_message(context: &mut ClientContext, params: ParamsOfRun) -> ApiResult<EncodedMessage> {
    trace!("-> contracts.run.message({}, {:?})",
        params.address.clone(),
        params.call_set.clone()
    );

    let address = account_decode(&params.address)?;
    let key_pair = if let Some(keys) = params.key_pair { Some(keys.decode()?) } else { None };
    let function = params.call_set.function_name.clone();

    let msg = Contract::construct_call_message_json(
        address,
        params.call_set.into(),
        false,
        key_pair.as_ref(),
        Some(context.get_client()?.timeouts()),
        None)
        .map_err(|err| ApiError::contracts_create_run_message_failed(err, &function))?;

    trace!("<-");
    Ok(EncodedMessage::from_sdk_msg(msg))
}

pub(crate) fn encode_unsigned_message(context: &mut ClientContext, params: ParamsOfEncodeUnsignedRunMessage) -> ApiResult<EncodedUnsignedMessage> {
    let function = params.call_set.function_name.clone();
    let encoded = ton_sdk::Contract::get_call_message_bytes_for_signing(
        account_decode(&params.address)?,
        params.call_set.into(),
        Some(context.get_client()?.timeouts()),
        None,
    ).map_err(|err| ApiError::contracts_create_run_message_failed(err, &function))?;
    Ok(EncodedUnsignedMessage {
        unsigned_bytes_base64: base64::encode(&encoded.message),
        bytes_to_sign_base64: base64::encode(&encoded.data_to_sign),
        expire: encoded.expire,
    })
}

pub(crate) fn decode_output(_context: &mut ClientContext, params: ParamsOfDecodeRunOutput) -> ApiResult<ResultOfDecode> {
    let body = base64_decode(&params.body_base64)?;
    let result = Contract::decode_function_response_from_bytes_json(
        params.abi.to_string().to_owned(),
        params.function_name.to_owned(),
        &body,
        params.internal)
        .map_err(|err| ApiError::contracts_decode_run_output_failed(err, Some(&params.function_name)))?;
    Ok(ResultOfDecode {
        output: serde_json::from_str(result.as_str())
            .map_err(|err| ApiError::contracts_decode_run_output_failed(err, Some(&params.function_name)))?
    })
}

pub(crate) fn decode_unknown_input(_context: &mut ClientContext, params: ParamsOfDecodeUnknownRun) -> ApiResult<ResultOfDecodeUnknownRun> {
    let body = base64_decode(&params.body_base64)?;
    let result = Contract::decode_unknown_function_call_from_bytes_json(
        params.abi.to_string().to_owned(),
        &body,
        params.internal)
        .map_err(|err| ApiError::contracts_decode_run_input_failed(err, None))?;
    Ok(ResultOfDecodeUnknownRun {
        output: serde_json::from_str(result.params.as_str())
            .map_err(|err| ApiError::contracts_decode_run_input_failed(err, Some(&result.function_name)))?,
        function: result.function_name,
    })
}

pub(crate) fn decode_unknown_output(_context: &mut ClientContext, params: ParamsOfDecodeUnknownRun) -> ApiResult<ResultOfDecodeUnknownRun> {
    let body = base64_decode(&params.body_base64)?;
    let result = Contract::decode_unknown_function_response_from_bytes_json(
        params.abi.to_string().to_owned(),
        &body,
        params.internal)
        .map_err(|err| ApiError::contracts_decode_run_output_failed(err, None))?;
    Ok(ResultOfDecodeUnknownRun {
        output: serde_json::from_str(result.params.as_str())
            .map_err(|err| ApiError::contracts_decode_run_output_failed(err, Some(&result.function_name)))?,
        function: result.function_name,
    })
}

pub(crate) fn get_run_body(_context: &mut ClientContext, params: ParamsOfGetRunBody) -> ApiResult<ResultOfGetRunBody> {
    trace!("-> contracts.run.body({})", params.params.to_string());

    let keys = match params.key_pair {
        Some(str_pair) => Some(str_pair.decode()?),
        None => None
    };

    let body = encode_function_call(
        params.abi.to_string(),
        params.function,
        params.header.map(|value| value.to_string().to_owned()),
        params.params.to_string(),
        params.internal,
        keys.as_ref())
        .map_err(|err| ApiError::contracts_run_body_creation_failed(err))?;

    let mut data = Vec::new();
    let bag = BagOfCells::with_root(&body.into());
    bag.write_to(&mut data, false)
        .map_err(|err| ApiError::contracts_run_body_creation_failed(err))?;

    trace!("<-");
    Ok(ResultOfGetRunBody {
        body_base64: base64::encode(&data)
    })
}


pub(crate) fn resolve_error(_context: &mut ClientContext, params: ParamsOfResolveError) -> ApiResult<()> {
    let address = account_decode(&params.address)?;
    let msg = base64_decode(&params.message_base64)?;
    Err(resolve_msg_error(address, params.account, &msg, params.time, params.main_error))
}

pub(crate) fn check_transaction_status(
    transaction: &Transaction,
    real_tr: bool,
    address: &MsgAddressInt,
    balance: Option<u64>,
) -> ApiResult<()> {
    if !transaction.is_aborted() {
        return Ok(());
    }

    let id = if real_tr {
        Some(transaction.id().to_string())
    } else {
        None
    };

    if let Some(storage) = &transaction.storage {
        if storage.status_change != AccStatusChange::Unchanged {
            Err(ApiError::storage_phase_failed(id.clone(), &storage.status_change, address, balance))?;
        }
    }


    if let Some(reason) = &transaction.compute.skipped_reason {
        Err(ApiError::tvm_execution_skipped(id.clone(), &reason, address, balance))?;
    }

    if transaction.compute.success.is_none() || !transaction.compute.success.unwrap() {
        Err(ApiError::tvm_execution_failed(
            id.clone(), transaction.compute.exit_code.unwrap_or(-1), address))?;
    }

    if let Some(action) = &transaction.action {
        if !action.success {
            Err(ApiError::action_phase_failed(
                id.clone(),
                action.result_code,
                action.valid,
                action.no_funds,
                address,
                balance,
            ))?;
        }
    }


    Err(ApiError::transaction_aborted(id))
}

#[cfg(feature = "node_interaction")]
pub(crate) async fn load_contract(context: &ClientContext, address: &MsgAddressInt, deployed: bool) -> ApiResult<Contract> {
    let client = context.get_client()?;
    let result = Contract::load_wait(client, address, deployed, None)
        .await
        .map_err(|err| apierror_from_sdkerror(
            &err, ApiError::contracts_run_contract_load_failed, Some(client)));
    if let Err(err) = result {
        if err.code == crate::error::ApiSdkErrorCode::WaitForTimeout.as_number() {
            let result = Contract::load(context.get_client()?, address).await
                .map_err(|err| apierror_from_sdkerror(
                    &err, ApiError::contracts_run_contract_load_failed, Some(client)))?;
            if let Some(contract) = result {
                if contract.acc_type == ton_block::AccountStatus::AccStateActive {
                    Ok(contract)
                } else {
                    Err(ApiError::account_code_missing(&address))
                }
            } else {
                Err(ApiError::account_missing(&address))
            }
        } else {
            Err(err)
        }
    } else {
        result
    }
}

#[cfg(feature = "node_interaction")]
pub async fn retry_call<F, Fut>(retries_count: u8, func: F) -> ApiResult<ReceivedTransaction>
    where
        F: Fn(u8) -> Fut,
        Fut: futures::Future<Output=ApiResult<ReceivedTransaction>>
{
    let mut result = Err(ApiError::contracts_send_message_failed("Unreacheable"));
    for i in 0..(retries_count + 1) {
        if i != 0 {
            warn!("Message expired. Retry#{}", i);
        }
        result = func(i).await;
        match &result {
            Err(error) => {
                // retry if message expired or if resolving returned that message expired/replay
                // protection error or if transaction with message expired/replay protection error
                // returned
                let retry = error.code == ApiSdkErrorCode::MessageExpired as isize ||
                    ((error.data["exit_code"] == StdContractError::ReplayProtection as i32 ||
                        error.data["exit_code"] == StdContractError::ExtMessageExpired as i32) &&
                        (error.data["original_error"].is_null() ||
                            error.data["original_error"]["code"] == ApiSdkErrorCode::MessageExpired as isize));
                if retry {
                    continue;
                } else {
                    return result;
                }
            }
            _ => return result
        }
    }
    result
}

#[cfg(feature = "node_interaction")]
async fn call_contract(
    client: &NodeClient,
    address: MsgAddressInt,
    params: &ParamsOfRun,
    key_pair: Option<&Keypair>,
) -> ApiResult<ReceivedTransaction> {
    retry_call(client.timeouts().message_retries_count, |try_index: u8| {
        let address = address.clone();
        let call_set = params.call_set.clone();
        async move {
            let msg = Contract::construct_call_message_json(
                address,
                call_set.into(),
                false,
                key_pair,
                Some(client.timeouts()),
                Some(try_index))
                .map_err(|err| ApiError::contracts_create_run_message_failed(
                    err, &params.call_set.function_name))?;

            let result = Contract::process_message(client, &msg, true).await;

            match result {
                Err(err) =>
                    Err(resolve_msg_sdk_error(
                        client, err, &msg, Some(&params.call_set.function_name), ApiError::contracts_run_failed,
                    ).await?),
                Ok(tr) => Ok(tr)
            }
        }
    }).await
}

pub(crate) fn do_local_run(
    context: Option<&mut ClientContext>,
    call_set: RunFunctionCallSet,
    keys: Option<&ed25519_dalek::Keypair>,
    address: MsgAddressInt,
    account: Option<Contract>,
    full_run: bool,
    run_context: LocalRunContext,
) -> ApiResult<ResultOfLocalRun> {
    let msg = Contract::construct_call_message_json(
        address.clone(), call_set.clone().into(), false, keys, None, None)
        .map_err(|err| ApiError::contracts_create_run_message_failed(err, &call_set.function_name))?;

    do_local_run_msg(
        context,
        address,
        account,
        Some(call_set.abi),
        Some(call_set.function_name),
        msg.message,
        full_run,
        run_context)
}

pub(crate) fn do_local_run_msg(
    context: Option<&mut ClientContext>,
    address: MsgAddressInt,
    account: Option<Contract>,
    abi: Option<serde_json::Value>,
    function_name: Option<String>,
    msg: TvmMessage,
    full_run: bool,
    run_context: LocalRunContext,
) -> ApiResult<ResultOfLocalRun> {
    let contract = match account {
        // load contract data from node manually
        #[cfg(feature = "node_interaction")]
        None => {
            trace!("load contract");
            if let Some(context) = context {
                let mut runtime = context.take_runtime()?;
                let result = runtime.block_on(load_contract(context, &address, !full_run));
                context.runtime = Some(runtime);
                result?
            } else {
                return Err(ApiError::sdk_not_init());
            }
        }
        // can't load
        #[cfg(not(feature = "node_interaction"))]
        None => {
            trace!("no account provided");
            let _address = address;
            let _context = context;
            return Err(ApiError::invalid_params("account", "No account provided"));
        }

        Some(account) => account
    };

    if full_run {
        let result = contract.local_call(msg, run_context)
            .map_err(|err|
                match err.downcast_ref::<ton_sdk::SdkError>() {
                    Some(ton_sdk::SdkError::ContractError(exit_code)) =>
                        ApiError::tvm_execution_failed(None, *exit_code, &address),
                    Some(ton_sdk::SdkError::NoFundsError) =>
                        ApiError::low_balance(&address, Some(contract.balance_grams())),
                    _ => ApiError::contracts_local_run_failed(err)
                }
                    .add_function(function_name.as_ref().map(|string| string.as_str()))
            )?;
        let run_result = process_transaction(
            result.transaction,
            json!(null),
            abi,
            function_name,
            &address,
            Some(contract.balance_grams()),
            false)?;
        Ok(ResultOfLocalRun {
            output: run_result.output,
            fees: Some(run_result.fees),
            account: Some(result.updated_account),
        })
    } else {
        let messages = contract.local_call_tvm(msg)
            .map_err(|err| {
                ApiError::contracts_local_run_failed(err)
                    .add_function(function_name.as_ref().map(|string| string.as_str()))
            })?;

        let output = process_out_messages(&messages, abi, function_name.clone())
            .map_err(|err| err.add_function(function_name.as_ref().map(|string| string.as_str())))?;
        Ok(ResultOfLocalRun {
            output: output,
            fees: None,
            account: None,
        })
    }
}

pub(crate) fn resolve_msg_error(
    address: MsgAddressInt,
    account: Contract,
    msg: &[u8],
    time: u32,
    mut main_error: ApiError,
) -> ApiError {
    let msg = Contract::deserialize_message(&msg)
        .map_err(|err| ApiError::invalid_params("message", format!("cannot parse BOC ({})", err)));
    let msg = match msg {
        Ok(msg) => msg,
        Err(err) => return err
    };

    let mut context = LocalRunContext::default();
    context.time = Some(time);
    let result = do_local_run_msg(None, address.clone(), Some(account), None, None, msg, true, context);

    if let Err(mut err) = result {
        err.data["original_error"] = serde_json::to_value(main_error).unwrap_or_default();
        err
    } else {
        main_error.data["disclaimer"] = "Local contract call succeded. Can not resolve extended error".into();
        main_error.add_address(&address)
    }
}

#[cfg(feature = "node_interaction")]
pub(crate) async fn resolve_msg_sdk_error<F: Fn(String) -> ApiError>(
    client: &NodeClient,
    error: failure::Error,
    msg: &ton_sdk::SdkMessage,
    function: Option<&str>,
    default_error: F,
) -> ApiResult<ApiError> {
    let err = {
        match error.downcast_ref::<SdkError>() {
            Some(SdkError::MessageExpired { msg_id: _, expire: _, sending_time, block_time: _, block_id: _ }) |
            Some(SdkError::TransactionWaitTimeout { msg_id: _, sending_time, timeout: _, state: _ }) => {
                let account = Contract::load(client, &msg.address)
                    .await
                    .map_err(|err| apierror_from_sdkerror(
                        &err, ApiError::contracts_run_contract_load_failed, Some(client),
                    ).add_address(&msg.address))?
                    .ok_or(ApiError::account_missing(&msg.address))?;
                let main_error = apierror_from_sdkerror(&error, default_error, None);
                let resolved = resolve_msg_error(
                    msg.address.clone(), account, &msg.serialized_message, *sending_time, main_error,
                );
                Ok(resolved)
            }
            _ => Err(apierror_from_sdkerror(&error, default_error, Some(client)))
        }
    }?;
    Ok(err
        .add_network_url(client)
        .add_function(function)
        .add_address(&msg.address))
}<|MERGE_RESOLUTION|>--- conflicted
+++ resolved
@@ -57,13 +57,8 @@
     }
 }
 
-<<<<<<< HEAD
-#[doc(summary = "Method that calls a contract's function")]
-/// Method creates a run message signed with key_pair, sends it to the targer workchain,
-=======
 #[doc(summary="Calls a contract's function on the real network")]
 /// Creates a run message signed with key_pair, sends it to the targer workchain,
->>>>>>> e3dcec5e
 /// waits for the result transaction and outbound messages and decodes the result parameters using ABI.
 /// If the contract implements Pragma Expire, the method repeats the algorithm
 /// for message_retries_count times
@@ -147,15 +142,9 @@
     pub context: LocalRunContext,
 }
 
-<<<<<<< HEAD
-#[doc(summary="Method that creates an unsigned message")]
+#[doc(summary="Creates an unsigned message")]
 /// Method prepares an unsigned message that can be signed and sent later.
 #[derive(Serialize, Deserialize, Clone)]
-=======
-#[doc(summary="Creates an unsigned message")]
-/// Method prepares an unsigned message that can be signed and sent later. 
-#[derive(Serialize, Deserialize)]
->>>>>>> e3dcec5e
 #[serde(rename_all = "camelCase")]
 pub(crate) struct ParamsOfEncodeUnsignedRunMessage {
     // account address
@@ -170,15 +159,9 @@
 }
 
 
-<<<<<<< HEAD
-#[doc(summary="??? Method that decodes")]
+#[doc(summary="Decodes the message body if ABI function name is known")]
 /// ???
 #[derive(Serialize, Deserialize, Clone)]
-=======
-#[doc(summary="Decodes the message body if ABI function name is known")]
-/// ??? 
-#[derive(Serialize, Deserialize)]
->>>>>>> e3dcec5e
 #[serde(rename_all = "camelCase")]
 pub(crate) struct ParamsOfDecodeRunOutput {
     /// contract ABI
@@ -192,11 +175,6 @@
     pub internal: bool,
 }
 
-<<<<<<< HEAD
-#[doc(summary="??? Method that decodes")]
-/// ???
-#[derive(Serialize, Deserialize, Clone)]
-=======
 #[doc(summary="Decodes the message body")]
 /// Values encoded into a message body can belong to one of the following types:
 /// - function input (parameters)
@@ -205,8 +183,7 @@
 /// Function tries to looks for the right input, output or event signature in ABI,
 /// then it decodes the message according to it and returns the decoded list of parameters and their values
 
-#[derive(Serialize, Deserialize)]
->>>>>>> e3dcec5e
+#[derive(Serialize, Deserialize, Clone)]
 #[serde(rename_all = "camelCase")]
 pub struct ParamsOfDecodeUnknownRun {
     /// contract ABI
