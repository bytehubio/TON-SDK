/*
* Copyright 2018-2020 TON DEV SOLUTIONS LTD.
*
* Licensed under the SOFTWARE EVALUATION License (the "License"); you may not use
* this file except in compliance with the License.
*
* Unless required by applicable law or agreed to in writing, software
* distributed under the License is distributed on an "AS IS" BASIS,
* WITHOUT WARRANTIES OR CONDITIONS OF ANY KIND, either express or implied.
* See the License for the specific TON DEV software governing permissions and
* limitations under the License.
*/

use crate::crypto::keys::{KeyPair, decode_public_key, account_encode};
use crate::contracts::{EncodedUnsignedMessage, EncodedMessage};
use crate::contracts::run::RunFees;
use ton_sdk::{Contract, ContractImage, FunctionCallSet};

#[cfg(feature = "node_interaction")]
use ton_sdk::{NodeClient, ReceivedTransaction};
#[cfg(feature = "node_interaction")]
use crate::contracts::run::{resolve_msg_sdk_error, retry_call};

const DEFAULT_WORKCHAIN: i32 = 0;


#[derive(Clone, Debug, Deserialize, Serialize)]
#[serde(rename_all = "camelCase")]
pub struct DeployFunctionCallSet {
    pub abi: serde_json::Value,
    pub constructor_header: Option<serde_json::Value>,
    pub constructor_params: serde_json::Value,
}

impl Into<FunctionCallSet> for DeployFunctionCallSet {
    fn into(self) -> FunctionCallSet {
        FunctionCallSet {
            func: "constructor".to_owned(),
            header: self.constructor_header.map(|value| value.to_string().to_owned()),
            input: self.constructor_params.to_string(),
            abi: self.abi.to_string(),
        }
    }
}

#[derive(Serialize, Deserialize)]
#[serde(rename_all = "camelCase")]
pub(crate) struct ParamsOfDeploy {
    #[serde(flatten)]
    pub call_set: DeployFunctionCallSet,
    pub init_params: Option<serde_json::Value>,
    pub image_base64: String,
    pub key_pair: KeyPair,
    pub workchain_id: Option<i32>,
    pub try_index: Option<u8>,
}

#[derive(Serialize, Deserialize)]
#[serde(rename_all = "camelCase")]
pub(crate) struct ParamsOfEncodeUnsignedDeployMessage {
    #[serde(flatten)]
    pub call_set: DeployFunctionCallSet,
    pub init_params: Option<serde_json::Value>,
    pub image_base64: String,
    pub public_key_hex: String,
    pub workchain_id: Option<i32>,
    pub try_index: Option<u8>,
}

#[derive(Serialize, Deserialize)]
#[serde(rename_all = "camelCase")]
pub(crate) struct ResultOfEncodeUnsignedDeployMessage {
    pub encoded: EncodedUnsignedMessage,
    pub address_hex: String,
}

#[derive(Serialize, Deserialize)]
#[serde(rename_all = "camelCase")]
pub(crate) struct ParamsOfGetDeployAddress {
    pub abi: serde_json::Value,
    pub init_params: Option<serde_json::Value>,
    pub image_base64: String,
    pub key_pair: KeyPair,
    pub workchain_id: Option<i32>,
}

#[derive(Serialize, Deserialize)]
#[serde(rename_all = "camelCase")]
pub(crate) struct ResultOfDeploy {
    pub address: String,
    pub already_deployed: bool,
    pub fees: Option<RunFees>,
    pub transaction: serde_json::Value,
}

#[derive(Serialize, Deserialize)]
#[serde(rename_all = "camelCase")]
pub(crate) struct ParamsOfGetDeployData {
    pub abi: Option<serde_json::Value>,
    pub init_params: Option<serde_json::Value>,
    pub image_base64: Option<String>,
    pub public_key_hex: String,
    pub workchain_id: Option<i32>,
}

#[derive(Serialize, Deserialize)]
#[serde(rename_all = "camelCase")]
pub(crate) struct ResultOfGetDeployData {
    pub image_base64: Option<String>,
    pub account_id: Option<String>,
    pub address: Option<String>,
    pub data_base64: String,
}

#[cfg(feature = "node_interaction")]
pub(crate) async fn deploy(context: &mut ClientContext, params: ParamsOfDeploy) -> ApiResult<ResultOfDeploy> {
    trace!("-> contracts.deploy({:?})", params.call_set.clone());

    let key_pair = params.key_pair.decode()?;

    let contract_image = create_image(&params.call_set.abi, params.init_params.as_ref(), &params.image_base64, &key_pair.public)?;
    let account_id = contract_image.msg_address(params.workchain_id.unwrap_or(DEFAULT_WORKCHAIN));
    trace!("-> -> image prepared with address: {}", account_id);

    if check_deployed(context, &account_id).await? {
        return Ok(ResultOfDeploy {
            address: account_encode(&account_id),
            already_deployed: true,
            fees: None,
            transaction: serde_json::Value::Null
        })
    }

    let client = context.get_client()?;
    trace!("-> -> deploy");
    let tr = deploy_contract(client, params, contract_image, &key_pair).await?;
    trace!("-> -> deploy transaction: {}", tr.parsed.id());

    trace!("<-");
    super::run::check_transaction_status(&tr.parsed, true, &account_id, None)?;
    Ok(ResultOfDeploy {
        address: account_encode(&account_id),
        already_deployed: false,
        fees: Some(tr.parsed.calc_fees().into()),
        transaction: tr.value
    })
}

pub(crate) fn get_address(_context: &mut ClientContext, params: ParamsOfGetDeployAddress) -> ApiResult<String> {
    let key_pair = params.key_pair.decode()?;
    let contract_image = create_image(&params.abi, params.init_params.as_ref(), &params.image_base64, &key_pair.public)?;
    let account_id = contract_image.msg_address(params.workchain_id.unwrap_or(DEFAULT_WORKCHAIN));
    Ok(account_encode(&account_id))
}

pub(crate) fn encode_message(context: &mut ClientContext, params: ParamsOfDeploy) -> ApiResult<EncodedMessage> {
    trace!("-> contracts.deploy.message({:?})", params.call_set.clone());

    let keys = params.key_pair.decode()?;
    let workchain = params.workchain_id.unwrap_or(DEFAULT_WORKCHAIN);

    let contract_image = create_image(&params.call_set.abi, params.init_params.as_ref(), &params.image_base64, &keys.public)?;
    let account_id = contract_image.msg_address(workchain);
    trace!("image prepared with address: {}", account_encode(&account_id));
    let msg = Contract::construct_deploy_message_json(
        params.call_set.into(),
        contract_image,
        Some(&keys),
        workchain,
        Some(context.get_client()?.timeouts()),
        params.try_index
    ).map_err(|err| ApiError::contracts_create_deploy_message_failed(err))?;

    trace!("<-");
    Ok(EncodedMessage::from_sdk_msg(msg))
}

pub(crate) fn get_deploy_data(_context: &mut ClientContext, params: ParamsOfGetDeployData) -> ApiResult<ResultOfGetDeployData> {
    trace!("-> contracts.deploy.data({}, {}, {})",
        &params.abi.clone().unwrap_or_default(),
        &params.image_base64.clone().unwrap_or_default(),
        &params.init_params.clone().unwrap_or_default(),
    );


    let public = decode_public_key(&params.public_key_hex)?;

    // if image provided use it to modify initial data
    let mut image = if let Some(image) = &params.image_base64 {
        let bytes = base64::decode(&image)
            .map_err(|err| ApiError::contracts_invalid_image(err))?;
        let image = ContractImage::from_state_init_and_key(&mut bytes.as_slice(), &public)
            .map_err(|err| ApiError::contracts_image_creation_failed(err))?;

        image
    } else { // or create temporary one
        let mut image = ContractImage::new()
            .map_err(|err| ApiError::contracts_image_creation_failed(err))?;
        image.set_public_key(&public)
            .map_err(|err| ApiError::contracts_image_creation_failed(err))?;

        image
    };

    // if initial data provided add it to image
    if let Some(init_params) = params.init_params {
        let abi = params.abi.ok_or(ApiError::contracts_image_creation_failed("No ABI provided"))?;
        image.update_data(&init_params.to_string(), &abi.to_string())
            .map_err(|err| ApiError::contracts_image_creation_failed(err))?;
    }

    // data is always returned
    let data_base64 = base64::encode(&image.get_serialized_data()
        .map_err(|err| ApiError::contracts_image_creation_failed(err))?);

    // image is returned only if original image was provided
    // account_id is computed from image so it is returned only with image
    let (image_base64, account_id, address) = match params.image_base64 {
        Some(_) => (
            Some(base64::encode(&image.serialize()
                .map_err(|err| ApiError::contracts_image_creation_failed(err))?)),
            Some(image.account_id().to_hex_string()),
            Some(image.msg_address(params.workchain_id.unwrap_or(DEFAULT_WORKCHAIN)).to_string())
        ),
        None => (None, None, None),
    };

    trace!("<-");
    Ok(ResultOfGetDeployData {
        image_base64: image_base64,
        account_id: account_id,
        address,
        data_base64: data_base64
    })
}

pub(crate) fn encode_unsigned_message(context: &mut ClientContext, params: ParamsOfEncodeUnsignedDeployMessage) -> ApiResult<ResultOfEncodeUnsignedDeployMessage> {
    let public = decode_public_key(&params.public_key_hex)?;
    let image = create_image(&params.call_set.abi, params.init_params.as_ref(), &params.image_base64, &public)?;
    let workchain = params.workchain_id.unwrap_or(DEFAULT_WORKCHAIN);
    let address_hex = account_encode(&image.msg_address(workchain));
    let encoded = ton_sdk::Contract::get_deploy_message_bytes_for_signing(
        params.call_set.into(),
        image,
        workchain,
        Some(context.get_client()?.timeouts()),
        params.try_index
    ).map_err(|err| ApiError::contracts_create_deploy_message_failed(err))?;
    Ok(ResultOfEncodeUnsignedDeployMessage {
        encoded: EncodedUnsignedMessage {
            unsigned_bytes_base64: base64::encode(&encoded.message),
            bytes_to_sign_base64: base64::encode(&encoded.data_to_sign),
            expire: encoded.expire
        },
        address_hex: address_hex
    })
}

// Internals

use ed25519_dalek::PublicKey;
use crate::types::{ApiResult, ApiError};

use crate::client::ClientContext;

#[cfg(feature = "node_interaction")]
use crate::queries::query::{query, ParamsOfQuery};
#[cfg(feature = "node_interaction")]
use ed25519_dalek::Keypair;
#[cfg(feature = "node_interaction")]
use ton_block::{AccountStatus};
#[cfg(feature = "node_interaction")]
use ton_sdk::json_helper::account_status_to_u8;

fn create_image(abi: &serde_json::Value, init_params: Option<&serde_json::Value>, image_base64: &String, public_key: &PublicKey) -> ApiResult<ContractImage> {
    let bytes = base64::decode(image_base64)
        .map_err(|err| ApiError::contracts_invalid_image(err))?;
    let mut image = ContractImage::from_state_init_and_key(&mut bytes.as_slice(), public_key)
        .map_err(|err| ApiError::contracts_image_creation_failed(err))?;

    if let Some(params) = init_params {
        image.update_data(&params.to_string(), &abi.to_string())
            .map_err(|err| ApiError::contracts_image_creation_failed(
                format!("Failed to set initial data: {}", err)))?;
    }

    Ok(image)
}

#[cfg(feature = "node_interaction")]
async fn deploy_contract(client: &NodeClient, params: ParamsOfDeploy, image: ContractImage, keys: &Keypair) -> ApiResult<ReceivedTransaction> {
    retry_call(client.timeouts().message_retries_count, |try_index: u8| {
        let call_set = params.call_set.clone();
        let workchain = params.workchain_id.unwrap_or(DEFAULT_WORKCHAIN);
        let image = image.clone();
        async move {
            let msg = Contract::construct_deploy_message_json(
                call_set.into(),
                image,
                Some(keys),
                workchain,
                Some(client.timeouts()),
                Some(try_index))
<<<<<<< HEAD
                .map_err(|err| ApiError::contracts_create_run_message_failed(err))?;

=======
                .map_err(|err| ApiError::contracts_create_deploy_message_failed(err))?;
    
>>>>>>> f52d0798
            let result = Contract::process_message(client, &msg, true).await;

            match result {
                Err(err) =>
                    Err(resolve_msg_sdk_error(
                        client, err, &msg, ApiError::contracts_deploy_failed).await?),
                Ok(tr) => Ok(tr)
            }
        }
    }).await
}

#[cfg(feature = "node_interaction")]
async fn check_deployed(context: &mut ClientContext, address: &ton_block::MsgAddressInt) -> ApiResult<bool> {
    let filter = json!({
        "id": { "eq": address.to_string() },
        "acc_type": { "eq":  account_status_to_u8(AccountStatus::AccStateActive) }
    }).to_string();

    let result = query(context, ParamsOfQuery {
        table: ton_sdk::types::CONTRACTS_TABLE_NAME.to_owned(),
        filter,
        result: "id".to_owned(),
        limit: None,
        order: None
    })
        .await?;

    Ok(result.result.as_array().and_then(|value| value.get(0)).is_some())
}<|MERGE_RESOLUTION|>--- conflicted
+++ resolved
@@ -301,13 +301,8 @@
                 workchain,
                 Some(client.timeouts()),
                 Some(try_index))
-<<<<<<< HEAD
-                .map_err(|err| ApiError::contracts_create_run_message_failed(err))?;
-
-=======
                 .map_err(|err| ApiError::contracts_create_deploy_message_failed(err))?;
-    
->>>>>>> f52d0798
+
             let result = Contract::process_message(client, &msg, true).await;
 
             match result {
