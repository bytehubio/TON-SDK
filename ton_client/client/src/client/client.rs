/*
* Copyright 2018-2020 TON DEV SOLUTIONS LTD.
*
* Licensed under the SOFTWARE EVALUATION License (the "License"); you may not use
* this file except in compliance with the License.
*
* Unless required by applicable law or agreed to in writing, software
* distributed under the License is distributed on an "AS IS" BASIS,
* WITHOUT WARRANTIES OR CONDITIONS OF ANY KIND, either express or implied.
* See the License for the specific TON DEV software governing permissions and
* limitations under the License.
*/

use crate::dispatch::DispatchTable;
use crate::error::ApiResult;
use crate::{InteropContext, JsonResponse};
use std::collections::HashMap;
use std::sync::{Arc, Mutex, MutexGuard};
use ton_sdk::AbiConfig;

use crate::net::{NetModule, NetworkConfig, NodeClient};

use super::std_client_env::StdClientEnv;
use super::{ClientEnv, Error};
use crate::abi::AbiModule;
use crate::boc::BocModule;
use crate::client::{register_callback, ClientModule};
use crate::crypto::CryptoModule;
use crate::processing::ProcessingModule;

lazy_static! {
    static ref HANDLERS: DispatchTable = create_handlers();
    static ref CLIENT: Mutex<Client> = Mutex::new(Client::new());
}

pub(crate) fn get_handlers() -> &'static DispatchTable {
    return &HANDLERS;
}

pub type Callback = dyn Fn(u32, &str, &str, u32) + Send + Sync;

#[derive(Serialize, Deserialize, ApiType, Clone)]
pub struct ResultOfVersion {
    /// core version
    pub version: String,
}

#[derive(Serialize, Deserialize, ApiType, Clone)]
pub struct ParamsOfUnregisterCallback {
    /// Registered callback ID
    pub callback_id: u32,
}

fn create_handlers() -> DispatchTable {
    let mut handlers = DispatchTable::new();
    handlers.call_raw_async("client.register_callback", register_callback);
    crate::tvm::register(&mut handlers);
<<<<<<< HEAD
=======
    crate::boc::register(&mut handlers);
    crate::processing::register(&mut handlers);
    crate::utils::register(&mut handlers);
    super::register(&mut handlers);

    #[cfg(feature = "node_interaction")]
    crate::net::register(&mut handlers);
>>>>>>> a9791c68

    handlers.register::<ClientModule>();
    handlers.register::<CryptoModule>();
    handlers.register::<AbiModule>();
    handlers.register::<BocModule>();
    handlers.register::<ProcessingModule>();

    #[cfg(feature = "node_interaction")]
    handlers.register::<NetModule>();

    handlers
}

fn sync_request(
    context: std::sync::Arc<ClientContext>,
    function: String,
    params_json: String,
) -> JsonResponse {
    HANDLERS.sync_dispatch(context, function, params_json)
}

fn async_request(
    context: std::sync::Arc<ClientContext>,
    function: String,
    params_json: String,
    request_id: u32,
    on_result: Box<Callback>,
) {
    HANDLERS.async_dispatch(context, function, params_json, request_id, on_result)
}

pub struct ClientContext {
    #[cfg(feature = "node_interaction")]
    pub(crate) client: Option<NodeClient>,
    #[cfg(feature = "node_interaction")]
    pub(crate) sdk_client: Option<ton_sdk::NodeClient>,
    #[cfg(feature = "node_interaction")]
    _async_runtime: Option<tokio::runtime::Runtime>,
    #[cfg(feature = "node_interaction")]
    pub(crate) async_runtime_handle: tokio::runtime::Handle,
    pub(crate) config: InternalClientConfig,
    pub(crate) callbacks: lockfree::map::Map<u32, std::sync::Arc<Callback>>,
    pub(crate) env: Arc<dyn ClientEnv + Send + Sync>,
}

#[cfg(feature = "node_interaction")]
impl ClientContext {
    pub(crate) fn get_client(&self) -> ApiResult<&NodeClient> {
        self.client.as_ref().ok_or(Error::net_module_not_init())
    }

    pub(crate) fn get_sdk_client(&self) -> ApiResult<&ton_sdk::NodeClient> {
        self.sdk_client.as_ref().ok_or(Error::net_module_not_init())
    }

    pub(crate) fn get_callback(&self, callback_id: u32) -> ApiResult<std::sync::Arc<Callback>> {
        Ok(self
            .callbacks
            .get(&callback_id)
            .ok_or(Error::callback_not_registered(callback_id))?
            .val()
            .clone())
    }

    pub(crate) fn send_callback_result<S: serde::Serialize>(
        &self,
        callback_id: u32,
        result: S,
    ) -> ApiResult<()> {
        let callback = self.get_callback(callback_id)?;
        let response = JsonResponse::from_result(
            serde_json::to_string(&result)
                .map_err(|e| Error::callback_params_cant_be_converted_to_json(e))?,
        );
        response.send(&*callback, callback_id.clone(), 0);
        Ok(())
    }
}

pub struct Client {
    next_context_handle: InteropContext,
    contexts: HashMap<InteropContext, Arc<ClientContext>>,
}

#[derive(Deserialize, Debug, Default, Clone)]
pub struct CryptoConfig {
    pub fish_param: Option<String>,
}

#[derive(Deserialize, Debug, Clone, Default)]
pub struct ClientConfig {
    pub network: Option<NetworkConfig>,
    pub crypto: Option<CryptoConfig>,
    pub abi: Option<AbiConfig>,
}

#[derive(Debug, Clone)]
pub struct InternalClientConfig {
    pub network: Option<NetworkConfig>,
    pub crypto: CryptoConfig,
    pub abi: AbiConfig,
}

impl From<ClientConfig> for InternalClientConfig {
    fn from(config: ClientConfig) -> Self {
        InternalClientConfig {
            network: config.network,
            crypto: config.crypto.unwrap_or_default(),
            abi: config.abi.unwrap_or_default(),
        }
    }
}

#[derive(Serialize, Deserialize, Clone)]
pub struct ResultOfCreateContext {
    pub handle: InteropContext,
}

#[cfg(feature = "node_interaction")]
pub fn create_context(config: ClientConfig) -> ApiResult<ClientContext> {
    let config: InternalClientConfig = config.into();

    let std_env = Arc::new(StdClientEnv::new()?);

    let (client, sdk_client) = if let Some(net_config) = &config.network {
        if net_config.out_of_sync_threshold() > config.abi.message_expiration_timeout() as i64 / 2 {
            return Err(Error::invalid_config(format!(
                r#"`out_of_sync_threshold` can not be more then `message_expiration_timeout / 2`.
`out_of_sync_threshold` = {}, `message_expiration_timeout` = {}
Note that default values are used if parameters are omitted in config"#,
                net_config.out_of_sync_threshold(),
                config.abi.message_expiration_timeout()
            )));
        }
        let client = NodeClient::new(net_config.clone(), std_env.clone());
        let sdk_config = ton_sdk::NetworkConfig {
            access_key: net_config.access_key.clone(),
            message_processing_timeout: net_config.message_processing_timeout,
            message_retries_count: net_config.message_retries_count,
            out_of_sync_threshold: net_config.out_of_sync_threshold,
            server_address: net_config.server_address.clone(),
            wait_for_timeout: net_config.wait_for_timeout,
        };
        let sdk_client = ton_sdk::NodeClient::new(sdk_config);
        (Some(client), Some(sdk_client))
    } else {
        (None, None)
    };

    let (async_runtime, async_runtime_handle) =
        if let Ok(existing) = tokio::runtime::Handle::try_current() {
            (None, existing)
        } else {
            let runtime = tokio::runtime::Builder::new()
                .threaded_scheduler()
                .enable_io()
                .enable_time()
                .build()
                .map_err(|err| Error::cannot_create_runtime(err))?;
            let runtime_handle = runtime.handle().clone();
            (Some(runtime), runtime_handle)
        };

    Ok(ClientContext {
        client,
        sdk_client,
        _async_runtime: async_runtime,
        async_runtime_handle,
        config,
        callbacks: Default::default(),
        env: std_env,
    })
}

impl Client {
    fn new() -> Self {
        Self {
            next_context_handle: 1,
            contexts: HashMap::new(),
        }
    }

    pub fn shared() -> MutexGuard<'static, Client> {
        CLIENT.lock().unwrap()
    }

    // Contexts
    #[cfg(not(feature = "node_interaction"))]
    fn create_context_internal(&mut self, config_str: String) -> ApiResult<ResultOfCreateContext> {
        let config: ClientConfig = crate::dispatch::parse_params(&config_str)?;
        let config: InternalClientConfig = config.into();

        let handle = self.next_context_handle;
        self.next_context_handle = handle.wrapping_add(1);

        self.contexts
            .insert(handle, Arc::new(ClientContext { handle, config }));

        Ok(ResultOfCreateContext { handle })
    }

    #[cfg(feature = "node_interaction")]
    fn create_context_internal(&mut self, config_str: String) -> ApiResult<ResultOfCreateContext> {
        let config: ClientConfig = crate::dispatch::parse_params(&config_str)?;

        let handle = self.next_context_handle;
        self.next_context_handle = handle.wrapping_add(1);

        self.contexts
            .insert(handle, Arc::new(create_context(config)?));

        Ok(ResultOfCreateContext { handle })
    }

    pub fn create_context(&mut self, config: String) -> JsonResponse {
        match self.create_context_internal(config) {
            Ok(result) => JsonResponse::from_result(serde_json::to_string(&result).unwrap()),
            Err(err) => JsonResponse::from_error(err),
        }
    }

    pub fn destroy_context(&mut self, handle: InteropContext) {
        self.contexts.remove(&handle);
    }

    pub fn required_context(&self, context: InteropContext) -> ApiResult<Arc<ClientContext>> {
        Ok(Arc::clone(
            self.contexts
                .get(&context)
                .ok_or(Error::invalid_context_handle(context))?,
        ))
    }

    pub fn json_sync_request(
        handle: InteropContext,
        function: String,
        params_json: String,
    ) -> JsonResponse {
        let context = Self::shared().required_context(handle);
        match context {
            Ok(context) => sync_request(context, function, params_json),
            Err(err) => JsonResponse::from_error(err),
        }
    }

    pub fn json_async_request(
        handle: InteropContext,
        function: String,
        params_json: String,
        request_id: u32,
        on_result: Box<Callback>,
    ) {
        let context = Self::shared().required_context(handle);
        match context {
            Ok(context) => {
                async_request(context, function, params_json, request_id, on_result);
            }
            Err(err) => {
                JsonResponse::from_error(err).send(&*on_result, request_id, 1);
            }
        }
    }
}<|MERGE_RESOLUTION|>--- conflicted
+++ resolved
@@ -55,22 +55,13 @@
     let mut handlers = DispatchTable::new();
     handlers.call_raw_async("client.register_callback", register_callback);
     crate::tvm::register(&mut handlers);
-<<<<<<< HEAD
-=======
-    crate::boc::register(&mut handlers);
-    crate::processing::register(&mut handlers);
-    crate::utils::register(&mut handlers);
-    super::register(&mut handlers);
-
-    #[cfg(feature = "node_interaction")]
-    crate::net::register(&mut handlers);
->>>>>>> a9791c68
 
     handlers.register::<ClientModule>();
     handlers.register::<CryptoModule>();
     handlers.register::<AbiModule>();
     handlers.register::<BocModule>();
     handlers.register::<ProcessingModule>();
+    crate::utils::register(&mut handlers);
 
     #[cfg(feature = "node_interaction")]
     handlers.register::<NetModule>();
