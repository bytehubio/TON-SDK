--- conflicted
+++ resolved
@@ -3,15 +3,10 @@
 use crate::dispatch::Callback;
 use crate::error::ApiResult;
 use crate::processing::internal::can_retry_expired_message;
-<<<<<<< HEAD
-use crate::processing::types::{CallbackParams, ResultOfProcessMessage};
-use crate::processing::{send_message, wait_for_transaction, ErrorCode, ParamsOfSendMessage, ParamsOfWaitForTransaction, Error};
-=======
 use crate::processing::types::{ProcessingEvent, ProcessingResponseType, TransactionOutput};
 use crate::processing::{
     send_message_rust, wait_for_transaction_rust, ErrorCode, ParamsOfSendMessage, ParamsOfWaitForTransaction,
 };
->>>>>>> 8fc079d0
 use std::sync::Arc;
 
 #[derive(Serialize, Deserialize, ApiType, Debug, Clone)]
@@ -73,12 +68,8 @@
 pub async fn process_message_rust<F: futures::Future<Output = ()> + Send + Sync>(
     context: Arc<ClientContext>,
     params: ParamsOfProcessMessage,
-<<<<<<< HEAD
-) -> ApiResult<ResultOfProcessMessage> {
-=======
     callback: impl Fn(ProcessingEvent) -> F + Send + Sync + 'static,
 ) -> ApiResult<TransactionOutput> {
->>>>>>> 8fc079d0
     let abi = match &params.message {
         MessageSource::Encoded { abi, .. } => abi.clone(),
         MessageSource::EncodingParams(encode_params) => Some(encode_params.abi.clone()),
