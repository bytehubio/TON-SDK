--- conflicted
+++ resolved
@@ -55,32 +55,9 @@
     pub abi_decoded: Option<AbiDecodedOutput>,
 }
 
-<<<<<<< HEAD
 #[derive(Clone, num_derive::FromPrimitive, PartialEq, Debug)]
 pub enum ProcessingResponseType {
     ProcessingEvent = 100,
-=======
-#[derive(Serialize, Deserialize, ApiType, Debug, Clone)]
-pub struct CallbackParams {
-    /// Callback ID.
-    pub id: u32,
-
-    /// Determine that callback must stay registered after operation
-    /// has been finished.
-    ///
-    /// By default the client will automatically unregister callback
-    /// after the operation that used callback has been finished.
-    pub stay_registered: Option<bool>,
-}
-
-impl CallbackParams {
-    pub fn with_id(id: u32) -> Self {
-        Self {
-            id,
-            stay_registered: None,
-        }
-    }
->>>>>>> f3e83e36
 }
 
 #[derive(Serialize, Deserialize, ApiType, Debug, Clone)]
