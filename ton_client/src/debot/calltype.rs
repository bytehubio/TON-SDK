--- conflicted
+++ resolved
@@ -107,15 +107,6 @@
     let dst_addr: MsgAddressInt = hdr.dst.clone();
     let meta = Metadata::try_from(hdr.src.clone()).unwrap();
 
-<<<<<<< HEAD
-    let future =
-        decode_and_fix_ext_msg(msg, now_ms, &signer, &meta, &ton_client);
-
-    let (func_id, msg) = ton_client.env.block_on(future)
-            .map_err(|e| format!("prepare_ext_in_message: {:?}", e))?;
-
-    Ok((func_id, meta.answer_id, dst_addr, msg))
-=======
     let future = 
         decode_and_fix_ext_msg(msg, now_ms, &signer, true, &meta, &ton_client);
 
@@ -124,7 +115,6 @@
     let (func_id, msg) = result.map_err(|e| format!("prepare_ext_in_message: {:?}", e))?;
     
     Ok((func_id, meta.answer_id, meta.onerror_id, dst_addr, msg))
->>>>>>> e7783c1b
 }
 
 async fn decode_and_fix_ext_msg(
