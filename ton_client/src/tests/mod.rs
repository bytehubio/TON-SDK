/*
* Copyright 2018-2020 TON DEV SOLUTIONS LTD.
*
* Licensed under the SOFTWARE EVALUATION License (the "License"); you may not use
* this file except in compliance with the License.
*
* Unless required by applicable law or agreed to in writing, software
* distributed under the License is distributed on an "AS IS" BASIS,
* WITHOUT WARRANTIES OR CONDITIONS OF ANY KIND, either express or implied.
* See the License for the specific TON DEV software governing permissions and
* limitations under the License.
*/

use super::{tc_destroy_string, tc_read_string, tc_request, tc_request_sync};
use crate::abi::{
    encode_message, Abi, CallSet, ParamsOfEncodeMessage, ResultOfEncodeMessage, Signer,
};
use crate::boc::{ParamsOfParse, ResultOfParse};
use crate::client::*;
use crate::crypto::{
    ParamsOfNaclSignDetached, ParamsOfNaclSignKeyPairFromSecret, ResultOfNaclSignDetached,
};
use crate::json_interface::interop::{ResponseType, StringData};
use crate::json_interface::modules::{AbiModule, NetModule, ProcessingModule};
use crate::processing::{ParamsOfProcessMessage, ResultOfProcessMessage};
use crate::{
    crypto::KeyPair,
    error::{ClientError, ClientResult},
    net::{ParamsOfWaitForCollection, ResultOfWaitForCollection},
    tc_create_context, tc_destroy_context, ClientConfig, ContextHandle,
};
use api_info::ApiModule;
use futures::Future;
use num_traits::FromPrimitive;
use serde::de::DeserializeOwned;
use serde::Serialize;
use serde_json::Value;
use std::collections::HashMap;
use std::pin::Pin;
use std::sync::Arc;
use tokio::sync::{
    oneshot::{channel, Sender},
    Mutex,
};

mod common;

const DEFAULT_NETWORK_ADDRESS: &str = "http://localhost";
//const DEFAULT_NETWORK_ADDRESS: &str = "cinet.tonlabs.io";
//const DEFAULT_NETWORK_ADDRESS: &str = "net.ton.dev";

const ROOT_CONTRACTS_PATH: &str = "src/tests/contracts/";
const LOG_CGF_PATH: &str = "src/tests/log_cfg.yaml";

struct SimpleLogger;

const MAX_LEVEL: log::LevelFilter = log::LevelFilter::Warn;

impl log::Log for SimpleLogger {
    fn enabled(&self, metadata: &log::Metadata) -> bool {
        metadata.level() < MAX_LEVEL
    }

    fn log(&self, record: &log::Record) {
        println!("{} {}", chrono::prelude::Utc::now().timestamp_millis(), record.args());
    }

    fn flush(&self) {}
}

pub const SUBSCRIBE: &str = "Subscription";
// pub const PIGGY_BANK: &str = "Piggy";
// pub const WALLET: &str = "LimitWallet";
// pub const SIMPLE_WALLET: &str = "Wallet";
pub const GIVER: &str = "Giver";
pub const GIVER_WALLET: &str = "GiverWallet";
pub const HELLO: &str = "Hello";
pub const EVENTS: &str = "Events";
pub const TEST_DEBOT: &str = "testDebot";
<<<<<<< HEAD
pub const TEST_DEBOT_TARGET: &str = "testDebotTarget";
=======
// pub const TEST_DEBOT_TARGET: &str = "testDebotTarget";
>>>>>>> 3dfa932e

struct RequestData {
    sender: Option<Sender<ClientResult<Value>>>,
    callback:
        Box<dyn Fn(String, u32) -> Pin<Box<dyn Future<Output = ()> + Send + Sync>> + Send + Sync>,
}

struct TestRuntime {
    pub next_request_id: u32,
    pub next_callback_id: u32,
    pub requests: HashMap<u32, RequestData>,
}

impl TestRuntime {
    fn new() -> Self {
        Self {
            next_callback_id: 1,
            next_request_id: 1,
            requests: HashMap::new(),
        }
    }

    fn gen_request_id(&mut self) -> u32 {
        let id = self.next_request_id;
        self.next_request_id += 1;
        id
    }
}

lazy_static::lazy_static! {
    static ref TEST_RUNTIME: Mutex<TestRuntime> = Mutex::new(TestRuntime::new());
}

pub(crate) struct TestClient {
    config: ClientConfig,
    context: ContextHandle,
}

extern "C" fn on_result(
    request_id: u32,
    params_json: StringData,
    response_type: u32,
    finished: bool,
) {
    TestClient::on_result(request_id, params_json.to_string(), response_type, finished)
}

pub struct AsyncFuncWrapper<'a, P, R> {
    client: &'a TestClient,
    name: String,
    p: std::marker::PhantomData<(P, R)>,
}

impl<'a, P: Serialize, R: DeserializeOwned> AsyncFuncWrapper<'a, P, R> {
    pub(crate) async fn call(&self, params: P) -> ClientResult<R> {
        self.client.request_async(&self.name, params).await
    }

    pub(crate) async fn call_with_callback<CF, CT, CR>(
        &self,
        params: P,
        callback: impl Fn(CR, CT) -> CF + Send + Sync + 'static,
    ) -> ClientResult<R>
    where
        CF: Future<Output = ()> + Send + Sync + 'static,
        CT: FromPrimitive,
        CR: DeserializeOwned,
    {
        self.client
            .request_async_callback(&self.name, params, callback)
            .await
    }
}

pub struct FuncWrapper<'a, P, R> {
    client: &'a TestClient,
    name: String,
    p: std::marker::PhantomData<(P, R)>,
}

impl<'a, P: Serialize, R: DeserializeOwned> FuncWrapper<'a, P, R> {
    pub(crate) fn call(&self, params: P) -> ClientResult<R> {
        self.client.request(&self.name, params)
    }
}

fn parse_sync_response<R: DeserializeOwned>(response: *const String) -> ClientResult<R> {
    let response = unsafe {
        let result = tc_read_string(response).to_string();
        tc_destroy_string(response);
        result
    };
    match serde_json::from_str::<Value>(&response) {
        Ok(value) => {
            if value["error"].is_object() {
                Err(serde_json::from_value::<ClientError>(value["error"].clone()).unwrap())
            } else {
                Ok(serde_json::from_value(value["result"].clone()).unwrap())
            }
        }
        Err(err) => Err(Error::cannot_serialize_result(err)),
    }
}

impl TestClient {
    pub(crate) fn wrap_async<P, R, F>(
        self: &TestClient,
        _: fn(Arc<ClientContext>, P) -> F,
        module: api_info::Module,
        function: api_info::Function,
    ) -> AsyncFuncWrapper<P, R>
    where
        P: Serialize,
        R: DeserializeOwned,
        F: Future<Output = ClientResult<R>>,
    {
        AsyncFuncWrapper {
            client: self,
            name: format!("{}.{}", module.name, function.name),
            p: std::marker::PhantomData::default(),
        }
    }

    pub(crate) fn wrap_async_callback<P, R, F>(
        self: &TestClient,
        _: fn(Arc<ClientContext>, P, std::sync::Arc<crate::json_interface::request::Request>) -> F,
        module: api_info::Module,
        function: api_info::Function,
    ) -> AsyncFuncWrapper<P, R>
    where
        P: Serialize,
        R: DeserializeOwned,
        F: Future<Output = ClientResult<R>>,
    {
        AsyncFuncWrapper {
            client: self,
            name: format!("{}.{}", module.name, function.name),
            p: std::marker::PhantomData::default(),
        }
    }

    pub(crate) fn wrap<P, R>(
        self: &TestClient,
        _: fn(Arc<ClientContext>, P) -> ClientResult<R>,
        module: api_info::Module,
        function: api_info::Function,
    ) -> FuncWrapper<P, R>
    where
        P: Serialize,
        R: DeserializeOwned,
    {
        FuncWrapper {
            client: self,
            name: format!("{}.{}", module.name, function.name),
            p: std::marker::PhantomData::default(),
        }
    }

    pub fn read_abi(path: String) -> Abi {
        Abi::Contract(serde_json::from_str(&std::fs::read_to_string(path).unwrap()).unwrap())
    }

    pub fn giver_address() -> String {
        "0:841288ed3b55d9cdafa806807f02a0ae0c169aa5edfe88a789a6482429756a94".into()
    }

    pub fn giver_abi() -> Abi {
        if Self::node_se() {
            Self::abi(GIVER, Some(1))
        } else {
            Self::abi(GIVER_WALLET, Some(2))
        }
    }

    pub fn wallet_address() -> String {
        "0:2bb4a0e8391e7ea8877f4825064924bd41ce110fce97e939d3323999e1efbb13".into()
    }

    pub fn network_giver() -> String {
        if Self::node_se() {
            Self::giver_address()
        } else {
            Self::wallet_address()
        }
    }

    pub fn wallet_keys() -> Option<KeyPair> {
        if Self::node_se() {
            return None;
        }

        let mut keys_file = dirs::home_dir().unwrap();
        keys_file.push("giverKeys.json");
        let keys = std::fs::read_to_string(keys_file).unwrap();

        Some(serde_json::from_str(&keys).unwrap())
    }

    pub fn network_address() -> String {
        std::env::var("TON_NETWORK_ADDRESS").unwrap_or(DEFAULT_NETWORK_ADDRESS.into())
    }

    pub fn node_se() -> bool {
        std::env::var("USE_NODE_SE").unwrap_or("true".to_owned()) == "true".to_owned()
    }

    pub fn abi_version() -> u8 {
        u8::from_str_radix(&std::env::var("ABI_VERSION").unwrap_or("2".to_owned()), 10).unwrap()
    }

    pub fn contracts_path(abi_version: Option<u8>) -> String {
        format!(
            "{}abi_v{}/",
            ROOT_CONTRACTS_PATH,
            abi_version.unwrap_or(Self::abi_version())
        )
    }

    pub fn abi(name: &str, version: Option<u8>) -> Abi {
        Self::read_abi(format!(
            "{}{}.abi.json",
            Self::contracts_path(version),
            name
        ))
    }

    pub fn tvc(name: &str, abi_version: Option<u8>) -> String {
        base64::encode(
            &std::fs::read(format!("{}{}.tvc", Self::contracts_path(abi_version), name)).unwrap(),
        )
    }

    pub fn package(name: &str, abi_version: Option<u8>) -> (Abi, String) {
        (Self::abi(name, abi_version), Self::tvc(name, abi_version))
    }

    pub(crate) fn init_log() {
        let log_cfg_path = LOG_CGF_PATH;
        let _ = log4rs::init_file(log_cfg_path, Default::default());
    }

    pub(crate) fn new() -> Self {
        Self::new_with_config(json!({
            "network": {
                "server_address": Self::network_address()
            }
        }))
    }

    pub(crate) fn new_with_config(config: Value) -> Self {
        let _ =
            log::set_boxed_logger(Box::new(SimpleLogger)).map(|()| log::set_max_level(MAX_LEVEL));

        unsafe {
            let response = tc_create_context(StringData::new(&config.to_string()));
            Self {
                config: serde_json::from_value(config).unwrap(),
                context: parse_sync_response(response).unwrap(),
            }
        }
    }

    pub(crate) fn request_json(&self, method: &str, params: Value) -> ClientResult<Value> {
        let params_json = if params.is_null() {
            String::new()
        } else {
            params.to_string()
        };
        parse_sync_response(unsafe {
            tc_request_sync(
                self.context,
                StringData::new(&method.to_string()),
                StringData::new(&params_json),
            )
        })
    }

    pub(crate) fn request<P, R>(&self, method: &str, params: P) -> ClientResult<R>
    where
        P: Serialize,
        R: DeserializeOwned,
    {
        let params = serde_json::to_value(params).unwrap();
        self.request_json(method, params)
            .map(|result| serde_json::from_value(result).unwrap())
    }

    fn on_result(request_id: u32, params_json: String, response_type: u32, finished: bool) {
        // we have to process callback in another thread because:
        // 1. processing must be async because sender which resolves function result is async
        // 2. `rt_handle.enter` function processes task in background without ability to wait for its completion.
        //  But we need to preserve the order of `on_result` calls processing, otherwise call with
        //  `finished` = true can be processed before previous call and remove callback handler
        //  while it's still needed
        // 3. `rt_handle.block_on` function can't be used in current thread because thread is in async
        //  context so we have to spawn another thread and use `rt_handle.block_on` function there
        //  and then wait for thread completion
        let rt_handle = tokio::runtime::Handle::current();
        std::thread::spawn(move || {
            rt_handle.block_on(Self::on_result_async(
                request_id,
                params_json.to_string(),
                response_type,
                finished,
            ));
        })
        .join()
        .unwrap();
    }

    async fn on_result_async(
        request_id: u32,
        params_json: String,
        response_type: u32,
        finished: bool,
    ) {
        //log::debug!("on_result response-type: {} params_json: {}", response_type, params_json);
        let requests = &mut TEST_RUNTIME.lock().await.requests;
        let request = requests.get_mut(&request_id).unwrap();

        if response_type == ResponseType::Success as u32 {
            request
                .sender
                .take()
                .unwrap()
                .send(Ok(serde_json::from_str::<Value>(&params_json).unwrap()))
                .unwrap();
        } else if response_type == ResponseType::Error as u32 {
            let err = match serde_json::from_str::<ClientError>(&params_json) {
                Ok(err) => err,
                Err(err) => Error::callback_params_cant_be_converted_to_json(err),
            };
            request.sender.take().unwrap().send(Err(err)).unwrap();
        } else if response_type == ResponseType::Nop as u32 {
        } else if response_type >= ResponseType::Custom as u32
            || response_type == ResponseType::AppRequest as u32
            || response_type == ResponseType::AppNotify as u32
        {
            (request.callback)(params_json, response_type).await
        } else {
            panic!(format!("Unsupported response type: {}", response_type));
        }

        if finished {
            requests.remove(&request_id);
        }
    }

    pub(crate) async fn request_json_async_callback<CR, CT, CF>(
        &self,
        method: &str,
        params: Value,
        callback: impl Fn(CR, CT) -> CF + Send + Sync + 'static,
    ) -> ClientResult<Value>
    where
        CF: Future<Output = ()> + Send + Sync + 'static,
        CT: FromPrimitive,
        CR: DeserializeOwned,
    {
        let callback = move |params_json: String, response_type: u32| {
            let params: CR = serde_json::from_str(&params_json).unwrap();
            let response_type = CT::from_u32(response_type).unwrap();
            Box::pin(callback(params, response_type))
                as Pin<Box<dyn Future<Output = ()> + Send + Sync>>
        };
        //let callback = Box::new(callback);
        let (request_id, receiver) = {
            let mut runtime = TEST_RUNTIME.lock().await;
            let id = runtime.gen_request_id();
            let (sender, receiver) = channel();
            runtime.requests.insert(
                id,
                RequestData {
                    sender: Some(sender),
                    callback: Box::new(callback), // as Box<dyn Fn(String, u32) -> Pin<Box<dyn Future<Output = ()> + Send + Sync>> + Send + Sync>
                },
            );
            (id, receiver)
        };
        unsafe {
            let params_json = if params.is_null() {
                String::new()
            } else {
                params.to_string()
            };
            tc_request(
                self.context,
                StringData::new(&method.to_string()),
                StringData::new(&params_json),
                request_id,
                on_result,
            );
        };
        let response = receiver.await.unwrap();
        response
    }

    pub(crate) async fn request_async_callback<P, R, CR, CT, CF>(
        &self,
        method: &str,
        params: P,
        callback: impl Fn(CR, CT) -> CF + Send + Sync + 'static,
    ) -> ClientResult<R>
    where
        P: Serialize,
        R: DeserializeOwned,
        CF: Future<Output = ()> + Send + Sync + 'static,
        CT: FromPrimitive,
        CR: DeserializeOwned,
    {
        let params = serde_json::to_value(params).unwrap();
        self.request_json_async_callback(method, params, callback)
            .await
            .map(|result| serde_json::from_value(result).unwrap())
    }

    pub async fn default_callback(_: Value, _: u32) {
        panic!("wrong response type");
    }

    pub(crate) async fn request_async<P, R>(&self, method: &str, params: P) -> ClientResult<R>
    where
        P: Serialize,
        R: DeserializeOwned,
    {
        self.request_async_callback(method, params, Self::default_callback)
            .await
    }

    pub(crate) fn request_no_params<R: DeserializeOwned>(&self, method: &str) -> ClientResult<R> {
        self.request_json(method, Value::Null)
            .map(|result| serde_json::from_value(result).unwrap())
    }

    pub(crate) async fn encode_message(
        &self,
        params: ParamsOfEncodeMessage,
    ) -> ClientResult<ResultOfEncodeMessage> {
        let encode = self.wrap_async(
            encode_message,
            AbiModule::api(),
            crate::abi::encode_message::encode_message_api(),
        );
        encode.call(params).await
    }

    pub(crate) async fn net_process_message<CF, CT, CR>(
        &self,
        params: ParamsOfProcessMessage,
        callback: impl Fn(CR, CT) -> CF + Send + Sync + 'static,
    ) -> ClientResult<ResultOfProcessMessage>
    where
        CF: Future<Output = ()> + Send + Sync + 'static,
        CT: FromPrimitive,
        CR: DeserializeOwned,
    {
        let process = self.wrap_async_callback(
            crate::json_interface::processing::process_message,
            ProcessingModule::api(),
            crate::json_interface::processing::process_message_api(),
        );
        process.call_with_callback(params, callback).await
    }

    pub(crate) async fn fetch_account(&self, address: &str) -> Value {
        let wait_for = self.wrap_async(
            crate::net::wait_for_collection,
            NetModule::api(),
            crate::net::queries::wait_for_collection_api(),
        );
        let result = wait_for
            .call(ParamsOfWaitForCollection {
                collection: "accounts".into(),
                filter: Some(json!({
                    "id": { "eq": address.to_string() }
                })),
                result: "id boc".into(),
                ..Default::default()
            })
            .await
            .unwrap();
        result.result
    }

    pub(crate) async fn net_process_function(
        &self,
        address: String,
        abi: Abi,
        function_name: &str,
        input: Value,
        signer: Signer,
    ) -> ClientResult<ResultOfProcessMessage> {
        self.net_process_message(
            ParamsOfProcessMessage {
                message_encode_params: ParamsOfEncodeMessage {
                    address: Some(address),
                    abi,
                    deploy_set: None,
                    call_set: Some(CallSet {
                        header: None,
                        function_name: function_name.into(),
                        input: Some(input),
                    }),
                    processing_try_index: None,
                    signer,
                },
                send_events: false,
            },
            Self::default_callback,
        )
        .await
    }

    pub(crate) async fn get_grams_from_giver_async(&self, account: &str, value: Option<u64>) {
        let run_result = if Self::node_se() {
            self.net_process_function(
                Self::giver_address(),
                Self::giver_abi(),
                "sendGrams",
                json!({
                    "dest": account,
                    "amount": value.unwrap_or(500_000_000u64)
                }),
                Signer::None,
            )
            .await
            .unwrap()
        } else {
            self.net_process_function(
                Self::wallet_address(),
                Self::giver_abi(),
                "sendTransaction",
                json!({
                    "dest": account.to_string(),
                    "value": value.unwrap_or(500_000_000u64),
                    "bounce": false
                }),
                Signer::Keys {
                    keys: Self::wallet_keys().unwrap(),
                },
            )
            .await
            .unwrap()
        };

        // wait for tokens reception
        for message in run_result.out_messages.iter() {
            let parsed: ResultOfParse = self
                .request_async(
                    "boc.parse_message",
                    ParamsOfParse {
                        boc: message.clone(),
                    },
                ).await.unwrap();
            let message: ton_sdk::Message = serde_json::from_value(parsed.parsed).unwrap();
            if ton_sdk::MessageType::Internal == message.msg_type() {
                let _: ResultOfWaitForCollection = self
                    .request_async(
                        "net.wait_for_collection",
                        ParamsOfWaitForCollection {
                            collection: "transactions".to_owned(),
                            filter: Some(json!({
                                "in_msg": { "eq": message.id()}
                            })),
                            result: "id".to_owned(),
                            timeout: Some(self.config.network.wait_for_timeout),
                        },
                    )
                    .await
                    .unwrap();
            }
        }
    }

    pub(crate) async fn deploy_with_giver_async(
        &self,
        params: ParamsOfEncodeMessage,
        value: Option<u64>,
    ) -> String {
        let msg = self.encode_message(params.clone()).await.unwrap();

        self.get_grams_from_giver_async(&msg.address, value).await;

        let _ = self
            .net_process_message(
                ParamsOfProcessMessage {
                    message_encode_params: params,
                    send_events: false,
                },
                Self::default_callback,
            )
            .await
            .unwrap();

        msg.address
    }

    pub(crate) fn generate_sign_keys(&self) -> KeyPair {
        self.request("crypto.generate_random_sign_keys", ())
            .unwrap()
    }

    pub fn sign_detached(&self, data: &str, keys: &KeyPair) -> String {
        let sign_keys: KeyPair = self
            .request(
                "crypto.nacl_sign_keypair_from_secret_key",
                ParamsOfNaclSignKeyPairFromSecret {
                    secret: keys.secret.clone(),
                },
            )
            .unwrap();
        let result: ResultOfNaclSignDetached = self
            .request(
                "crypto.nacl_sign_detached",
                ParamsOfNaclSignDetached {
                    unsigned: data.into(),
                    secret: sign_keys.secret.clone(),
                },
            )
            .unwrap();
        result.signature
    }

    pub(crate) fn get_giver_address() -> String {
        if Self::node_se() {
            Self::giver_address()
        } else {
            Self::wallet_address()
        }
        .into()
    }

    pub async fn resolve_app_request(&self, app_request_id: u32, result: impl Serialize) {
        self
            .request_async::<_, ()>(
                "client.resolve_app_request",
                ParamsOfResolveAppRequest {
                    app_request_id,
                    result: AppRequestResult::Ok { 
                        result: json!(result)
                    }
                },
            ).await.unwrap();
    }
}

impl Drop for TestClient {
    fn drop(&mut self) {
        unsafe {
            if self.context != 0 {
                tc_destroy_context(self.context)
            }
        }
    }
}<|MERGE_RESOLUTION|>--- conflicted
+++ resolved
@@ -77,11 +77,7 @@
 pub const HELLO: &str = "Hello";
 pub const EVENTS: &str = "Events";
 pub const TEST_DEBOT: &str = "testDebot";
-<<<<<<< HEAD
 pub const TEST_DEBOT_TARGET: &str = "testDebotTarget";
-=======
-// pub const TEST_DEBOT_TARGET: &str = "testDebotTarget";
->>>>>>> 3dfa932e
 
 struct RequestData {
     sender: Option<Sender<ClientResult<Value>>>,
