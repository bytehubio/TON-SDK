{
  "version": "1.24.0",
  "modules": [
    {
      "name": "client",
      "summary": "Provides information about library.",
      "description": null,
      "types": [
        {
          "name": "ClientErrorCode",
          "type": "EnumOfConsts",
          "enum_consts": [
            {
              "name": "NotImplemented",
              "type": "Number",
              "value": "1",
              "summary": null,
              "description": null
            },
            {
              "name": "InvalidHex",
              "type": "Number",
              "value": "2",
              "summary": null,
              "description": null
            },
            {
              "name": "InvalidBase64",
              "type": "Number",
              "value": "3",
              "summary": null,
              "description": null
            },
            {
              "name": "InvalidAddress",
              "type": "Number",
              "value": "4",
              "summary": null,
              "description": null
            },
            {
              "name": "CallbackParamsCantBeConvertedToJson",
              "type": "Number",
              "value": "5",
              "summary": null,
              "description": null
            },
            {
              "name": "WebsocketConnectError",
              "type": "Number",
              "value": "6",
              "summary": null,
              "description": null
            },
            {
              "name": "WebsocketReceiveError",
              "type": "Number",
              "value": "7",
              "summary": null,
              "description": null
            },
            {
              "name": "WebsocketSendError",
              "type": "Number",
              "value": "8",
              "summary": null,
              "description": null
            },
            {
              "name": "HttpClientCreateError",
              "type": "Number",
              "value": "9",
              "summary": null,
              "description": null
            },
            {
              "name": "HttpRequestCreateError",
              "type": "Number",
              "value": "10",
              "summary": null,
              "description": null
            },
            {
              "name": "HttpRequestSendError",
              "type": "Number",
              "value": "11",
              "summary": null,
              "description": null
            },
            {
              "name": "HttpRequestParseError",
              "type": "Number",
              "value": "12",
              "summary": null,
              "description": null
            },
            {
              "name": "CallbackNotRegistered",
              "type": "Number",
              "value": "13",
              "summary": null,
              "description": null
            },
            {
              "name": "NetModuleNotInit",
              "type": "Number",
              "value": "14",
              "summary": null,
              "description": null
            },
            {
              "name": "InvalidConfig",
              "type": "Number",
              "value": "15",
              "summary": null,
              "description": null
            },
            {
              "name": "CannotCreateRuntime",
              "type": "Number",
              "value": "16",
              "summary": null,
              "description": null
            },
            {
              "name": "InvalidContextHandle",
              "type": "Number",
              "value": "17",
              "summary": null,
              "description": null
            },
            {
              "name": "CannotSerializeResult",
              "type": "Number",
              "value": "18",
              "summary": null,
              "description": null
            },
            {
              "name": "CannotSerializeError",
              "type": "Number",
              "value": "19",
              "summary": null,
              "description": null
            },
            {
              "name": "CannotConvertJsValueToJson",
              "type": "Number",
              "value": "20",
              "summary": null,
              "description": null
            },
            {
              "name": "CannotReceiveSpawnedResult",
              "type": "Number",
              "value": "21",
              "summary": null,
              "description": null
            },
            {
              "name": "SetTimerError",
              "type": "Number",
              "value": "22",
              "summary": null,
              "description": null
            },
            {
              "name": "InvalidParams",
              "type": "Number",
              "value": "23",
              "summary": null,
              "description": null
            },
            {
              "name": "ContractsAddressConversionFailed",
              "type": "Number",
              "value": "24",
              "summary": null,
              "description": null
            },
            {
              "name": "UnknownFunction",
              "type": "Number",
              "value": "25",
              "summary": null,
              "description": null
            },
            {
              "name": "AppRequestError",
              "type": "Number",
              "value": "26",
              "summary": null,
              "description": null
            },
            {
              "name": "NoSuchRequest",
              "type": "Number",
              "value": "27",
              "summary": null,
              "description": null
            },
            {
              "name": "CanNotSendRequestResult",
              "type": "Number",
              "value": "28",
              "summary": null,
              "description": null
            },
            {
              "name": "CanNotReceiveRequestResult",
              "type": "Number",
              "value": "29",
              "summary": null,
              "description": null
            },
            {
              "name": "CanNotParseRequestResult",
              "type": "Number",
              "value": "30",
              "summary": null,
              "description": null
            },
            {
              "name": "UnexpectedCallbackResponse",
              "type": "Number",
              "value": "31",
              "summary": null,
              "description": null
            },
            {
              "name": "CanNotParseNumber",
              "type": "Number",
              "value": "32",
              "summary": null,
              "description": null
            },
            {
              "name": "InternalError",
              "type": "Number",
              "value": "33",
              "summary": null,
              "description": null
            },
            {
              "name": "InvalidHandle",
              "type": "Number",
              "value": "34",
              "summary": null,
              "description": null
            },
            {
<<<<<<< HEAD
              "name": "InvalidStorageKey",
=======
              "name": "LocalStorageError",
>>>>>>> bccbdbfe
              "type": "Number",
              "value": "35",
              "summary": null,
              "description": null
            }
          ],
          "summary": null,
          "description": null
        },
        {
          "name": "ClientError",
          "type": "Struct",
          "struct_fields": [
            {
              "name": "code",
              "type": "Number",
              "number_type": "UInt",
              "number_size": 32,
              "summary": null,
              "description": null
            },
            {
              "name": "message",
              "type": "String",
              "summary": null,
              "description": null
            },
            {
              "name": "data",
              "type": "Ref",
              "ref_name": "Value",
              "summary": null,
              "description": null
            }
          ],
          "summary": null,
          "description": null
        },
        {
          "name": "ClientConfig",
          "type": "Struct",
          "struct_fields": [
            {
              "name": "network",
              "type": "Optional",
              "optional_inner": {
                "type": "Ref",
                "ref_name": "client.NetworkConfig"
              },
              "summary": null,
              "description": null
            },
            {
              "name": "crypto",
              "type": "Optional",
              "optional_inner": {
                "type": "Ref",
                "ref_name": "client.CryptoConfig"
              },
              "summary": null,
              "description": null
            },
            {
              "name": "abi",
              "type": "Optional",
              "optional_inner": {
                "type": "Ref",
                "ref_name": "client.AbiConfig"
              },
              "summary": null,
              "description": null
            },
            {
              "name": "boc",
              "type": "Optional",
              "optional_inner": {
                "type": "Ref",
                "ref_name": "client.BocConfig"
              },
              "summary": null,
              "description": null
            },
            {
              "name": "local_storage_path",
              "type": "Optional",
              "optional_inner": {
                "type": "String"
              },
              "summary": "For file based storage is a folder name where SDK will store its data. For browser based is a browser async storage key prefix. Default (recommended) value is \"~/.tonclient\" for native environments and \".tonclient\" for web-browser.",
              "description": null
            },
            {
              "name": "cache_proofs",
              "type": "Optional",
              "optional_inner": {
                "type": "Boolean"
              },
              "summary": "Cache proofs in the local storage.",
              "description": "Default is `true`."
            }
          ],
          "summary": null,
          "description": null
        },
        {
          "name": "NetworkConfig",
          "type": "Struct",
          "struct_fields": [
            {
              "name": "server_address",
              "type": "Optional",
              "optional_inner": {
                "type": "String"
              },
              "summary": "DApp Server public address. For instance, for `net.ton.dev/graphql` GraphQL endpoint the server address will be net.ton.dev",
              "description": null
            },
            {
              "name": "endpoints",
              "type": "Optional",
              "optional_inner": {
                "type": "Array",
                "array_item": {
                  "type": "String"
                }
              },
              "summary": "List of DApp Server addresses.",
              "description": "Any correct URL format can be specified, including IP addresses This parameter is prevailing over `server_address`."
            },
            {
              "name": "network_retries_count",
              "type": "Optional",
              "optional_inner": {
                "type": "Number",
                "number_type": "Int",
                "number_size": 8
              },
              "summary": "Deprecated.",
              "description": "You must use `network.max_reconnect_timeout` that allows to specify maximum network resolving timeout."
            },
            {
              "name": "max_reconnect_timeout",
              "type": "Optional",
              "optional_inner": {
                "type": "Number",
                "number_type": "UInt",
                "number_size": 32
              },
              "summary": "Maximum time for sequential reconnections.",
              "description": "Must be specified in milliseconds. Default is 120000 (2 min)."
            },
            {
              "name": "reconnect_timeout",
              "type": "Optional",
              "optional_inner": {
                "type": "Number",
                "number_type": "UInt",
                "number_size": 32
              },
              "summary": "Deprecated",
              "description": null
            },
            {
              "name": "message_retries_count",
              "type": "Optional",
              "optional_inner": {
                "type": "Number",
                "number_type": "Int",
                "number_size": 8
              },
              "summary": "The number of automatic message processing retries that SDK performs in case of `Message Expired (507)` error - but only for those messages which local emulation was successful or failed with replay protection error.",
              "description": "Default is 5."
            },
            {
              "name": "message_processing_timeout",
              "type": "Optional",
              "optional_inner": {
                "type": "Number",
                "number_type": "UInt",
                "number_size": 32
              },
              "summary": "Timeout that is used to process message delivery for the contracts which ABI does not include \"expire\" header. If the message is not delivered within the specified timeout the appropriate error occurs.",
              "description": "Must be specified in milliseconds. Default is 40000 (40 sec)."
            },
            {
              "name": "wait_for_timeout",
              "type": "Optional",
              "optional_inner": {
                "type": "Number",
                "number_type": "UInt",
                "number_size": 32
              },
              "summary": "Maximum timeout that is used for query response.",
              "description": "Must be specified in milliseconds. Default is 40000 (40 sec)."
            },
            {
              "name": "out_of_sync_threshold",
              "type": "Optional",
              "optional_inner": {
                "type": "Number",
                "number_type": "UInt",
                "number_size": 32
              },
              "summary": "Maximum time difference between server and client.",
              "description": "If client's device time is out of sync and difference is more than the threshold then error will occur. Also an error will occur if the specified threshold is more than\n`message_processing_timeout/2`.\n\nMust be specified in milliseconds. Default is 15000 (15 sec)."
            },
            {
              "name": "sending_endpoint_count",
              "type": "Optional",
              "optional_inner": {
                "type": "Number",
                "number_type": "UInt",
                "number_size": 8
              },
              "summary": "Maximum number of randomly chosen endpoints the library uses to broadcast a message.",
              "description": "Default is 2."
            },
            {
              "name": "latency_detection_interval",
              "type": "Optional",
              "optional_inner": {
                "type": "Number",
                "number_type": "UInt",
                "number_size": 32
              },
              "summary": "Frequency of sync latency detection.",
              "description": "Library periodically checks the current endpoint for blockchain data syncronization latency.\nIf the latency (time-lag) is less then `NetworkConfig.max_latency`\nthen library selects another endpoint.\n\nMust be specified in milliseconds. Default is 60000 (1 min)."
            },
            {
              "name": "max_latency",
              "type": "Optional",
              "optional_inner": {
                "type": "Number",
                "number_type": "UInt",
                "number_size": 32
              },
              "summary": "Maximum value for the endpoint's blockchain data syncronization latency (time-lag). Library periodically checks the current endpoint for blockchain data synchronization latency. If the latency (time-lag) is less then `NetworkConfig.max_latency` then library selects another endpoint.",
              "description": "Must be specified in milliseconds. Default is 60000 (1 min)."
            },
            {
              "name": "query_timeout",
              "type": "Optional",
              "optional_inner": {
                "type": "Number",
                "number_type": "UInt",
                "number_size": 32
              },
              "summary": "Default timeout for http requests.",
              "description": "Is is used when no timeout specified for the request to limit the answer waiting time. If no answer received during the timeout requests ends with\nerror.\n\nMust be specified in milliseconds. Default is 60000 (1 min)."
            },
            {
              "name": "access_key",
              "type": "Optional",
              "optional_inner": {
                "type": "String"
              },
              "summary": "Access key to GraphQL API.",
              "description": "At the moment is not used in production."
            }
          ],
          "summary": null,
          "description": null
        },
        {
          "name": "CryptoConfig",
          "type": "Struct",
          "struct_fields": [
            {
              "name": "mnemonic_dictionary",
              "type": "Optional",
              "optional_inner": {
                "type": "Number",
                "number_type": "UInt",
                "number_size": 8
              },
              "summary": "Mnemonic dictionary that will be used by default in crypto functions. If not specified, 1 dictionary will be used.",
              "description": null
            },
            {
              "name": "mnemonic_word_count",
              "type": "Optional",
              "optional_inner": {
                "type": "Number",
                "number_type": "UInt",
                "number_size": 8
              },
              "summary": "Mnemonic word count that will be used by default in crypto functions. If not specified the default value will be 12.",
              "description": null
            },
            {
              "name": "hdkey_derivation_path",
              "type": "Optional",
              "optional_inner": {
                "type": "String"
              },
              "summary": "Derivation path that will be used by default in crypto functions. If not specified `m/44'/396'/0'/0/0` will be used.",
              "description": null
            }
          ],
          "summary": "Crypto config.",
          "description": null
        },
        {
          "name": "AbiConfig",
          "type": "Struct",
          "struct_fields": [
            {
              "name": "workchain",
              "type": "Optional",
              "optional_inner": {
                "type": "Number",
                "number_type": "Int",
                "number_size": 32
              },
              "summary": "Workchain id that is used by default in DeploySet",
              "description": null
            },
            {
              "name": "message_expiration_timeout",
              "type": "Optional",
              "optional_inner": {
                "type": "Number",
                "number_type": "UInt",
                "number_size": 32
              },
              "summary": "Message lifetime for contracts which ABI includes \"expire\" header. The default value is 40 sec.",
              "description": null
            },
            {
              "name": "message_expiration_timeout_grow_factor",
              "type": "Optional",
              "optional_inner": {
                "type": "Number",
                "number_type": "Float",
                "number_size": 32
              },
              "summary": "Factor that increases the expiration timeout for each retry The default value is 1.5",
              "description": null
            }
          ],
          "summary": null,
          "description": null
        },
        {
          "name": "BocConfig",
          "type": "Struct",
          "struct_fields": [
            {
              "name": "cache_max_size",
              "type": "Optional",
              "optional_inner": {
                "type": "Number",
                "number_type": "UInt",
                "number_size": 32
              },
              "summary": "Maximum BOC cache size in kilobytes.",
              "description": "Default is 10 MB"
            }
          ],
          "summary": null,
          "description": null
        },
        {
          "name": "BuildInfoDependency",
          "type": "Struct",
          "struct_fields": [
            {
              "name": "name",
              "type": "String",
              "summary": "Dependency name.",
              "description": "Usually it is a crate name."
            },
            {
              "name": "git_commit",
              "type": "String",
              "summary": "Git commit hash of the related repository.",
              "description": null
            }
          ],
          "summary": null,
          "description": null
        },
        {
          "name": "ParamsOfAppRequest",
          "type": "Struct",
          "struct_fields": [
            {
              "name": "app_request_id",
              "type": "Number",
              "number_type": "UInt",
              "number_size": 32,
              "summary": "Request ID.",
              "description": "Should be used in `resolve_app_request` call"
            },
            {
              "name": "request_data",
              "type": "Ref",
              "ref_name": "Value",
              "summary": "Request describing data",
              "description": null
            }
          ],
          "summary": null,
          "description": null
        },
        {
          "name": "AppRequestResult",
          "type": "EnumOfTypes",
          "enum_types": [
            {
              "name": "Error",
              "type": "Struct",
              "struct_fields": [
                {
                  "name": "text",
                  "type": "String",
                  "summary": "Error description",
                  "description": null
                }
              ],
              "summary": "Error occurred during request processing",
              "description": null
            },
            {
              "name": "Ok",
              "type": "Struct",
              "struct_fields": [
                {
                  "name": "result",
                  "type": "Ref",
                  "ref_name": "Value",
                  "summary": "Request processing result",
                  "description": null
                }
              ],
              "summary": "Request processed successfully",
              "description": null
            }
          ],
          "summary": null,
          "description": null
        },
        {
          "name": "ResultOfGetApiReference",
          "type": "Struct",
          "struct_fields": [
            {
              "name": "api",
              "type": "Ref",
              "ref_name": "API",
              "summary": null,
              "description": null
            }
          ],
          "summary": null,
          "description": null
        },
        {
          "name": "ResultOfVersion",
          "type": "Struct",
          "struct_fields": [
            {
              "name": "version",
              "type": "String",
              "summary": "Core Library version",
              "description": null
            }
          ],
          "summary": null,
          "description": null
        },
        {
          "name": "ResultOfBuildInfo",
          "type": "Struct",
          "struct_fields": [
            {
              "name": "build_number",
              "type": "Number",
              "number_type": "UInt",
              "number_size": 32,
              "summary": "Build number assigned to this build by the CI.",
              "description": null
            },
            {
              "name": "dependencies",
              "type": "Array",
              "array_item": {
                "type": "Ref",
                "ref_name": "client.BuildInfoDependency"
              },
              "summary": "Fingerprint of the most important dependencies.",
              "description": null
            }
          ],
          "summary": null,
          "description": null
        },
        {
          "name": "ParamsOfResolveAppRequest",
          "type": "Struct",
          "struct_fields": [
            {
              "name": "app_request_id",
              "type": "Number",
              "number_type": "UInt",
              "number_size": 32,
              "summary": "Request ID received from SDK",
              "description": null
            },
            {
              "name": "result",
              "type": "Ref",
              "ref_name": "client.AppRequestResult",
              "summary": "Result of request processing",
              "description": null
            }
          ],
          "summary": null,
          "description": null
        }
      ],
      "functions": [
        {
          "name": "get_api_reference",
          "summary": "Returns Core Library API reference",
          "description": null,
          "params": [
            {
              "name": "_context",
              "type": "Generic",
              "generic_name": "Arc",
              "generic_args": [
                {
                  "type": "Ref",
                  "ref_name": "ClientContext"
                }
              ],
              "summary": null,
              "description": null
            }
          ],
          "result": {
            "type": "Generic",
            "generic_name": "ClientResult",
            "generic_args": [
              {
                "type": "Ref",
                "ref_name": "client.ResultOfGetApiReference"
              }
            ]
          },
          "errors": null
        },
        {
          "name": "version",
          "summary": "Returns Core Library version",
          "description": null,
          "params": [
            {
              "name": "_context",
              "type": "Generic",
              "generic_name": "Arc",
              "generic_args": [
                {
                  "type": "Ref",
                  "ref_name": "ClientContext"
                }
              ],
              "summary": null,
              "description": null
            }
          ],
          "result": {
            "type": "Generic",
            "generic_name": "ClientResult",
            "generic_args": [
              {
                "type": "Ref",
                "ref_name": "client.ResultOfVersion"
              }
            ]
          },
          "errors": null
        },
        {
          "name": "build_info",
          "summary": "Returns detailed information about this build.",
          "description": null,
          "params": [
            {
              "name": "_context",
              "type": "Generic",
              "generic_name": "Arc",
              "generic_args": [
                {
                  "type": "Ref",
                  "ref_name": "ClientContext"
                }
              ],
              "summary": null,
              "description": null
            }
          ],
          "result": {
            "type": "Generic",
            "generic_name": "ClientResult",
            "generic_args": [
              {
                "type": "Ref",
                "ref_name": "client.ResultOfBuildInfo"
              }
            ]
          },
          "errors": null
        },
        {
          "name": "resolve_app_request",
          "summary": "Resolves application request processing result",
          "description": null,
          "params": [
            {
              "name": "context",
              "type": "Generic",
              "generic_name": "Arc",
              "generic_args": [
                {
                  "type": "Ref",
                  "ref_name": "ClientContext"
                }
              ],
              "summary": null,
              "description": null
            },
            {
              "name": "params",
              "type": "Ref",
              "ref_name": "client.ParamsOfResolveAppRequest",
              "summary": null,
              "description": null
            }
          ],
          "result": {
            "type": "Generic",
            "generic_name": "ClientResult",
            "generic_args": [
              {
                "type": "None"
              }
            ]
          },
          "errors": null
        }
      ]
    },
    {
      "name": "crypto",
      "summary": "Crypto functions.",
      "description": null,
      "types": [
        {
          "name": "CryptoErrorCode",
          "type": "EnumOfConsts",
          "enum_consts": [
            {
              "name": "InvalidPublicKey",
              "type": "Number",
              "value": "100",
              "summary": null,
              "description": null
            },
            {
              "name": "InvalidSecretKey",
              "type": "Number",
              "value": "101",
              "summary": null,
              "description": null
            },
            {
              "name": "InvalidKey",
              "type": "Number",
              "value": "102",
              "summary": null,
              "description": null
            },
            {
              "name": "InvalidFactorizeChallenge",
              "type": "Number",
              "value": "106",
              "summary": null,
              "description": null
            },
            {
              "name": "InvalidBigInt",
              "type": "Number",
              "value": "107",
              "summary": null,
              "description": null
            },
            {
              "name": "ScryptFailed",
              "type": "Number",
              "value": "108",
              "summary": null,
              "description": null
            },
            {
              "name": "InvalidKeySize",
              "type": "Number",
              "value": "109",
              "summary": null,
              "description": null
            },
            {
              "name": "NaclSecretBoxFailed",
              "type": "Number",
              "value": "110",
              "summary": null,
              "description": null
            },
            {
              "name": "NaclBoxFailed",
              "type": "Number",
              "value": "111",
              "summary": null,
              "description": null
            },
            {
              "name": "NaclSignFailed",
              "type": "Number",
              "value": "112",
              "summary": null,
              "description": null
            },
            {
              "name": "Bip39InvalidEntropy",
              "type": "Number",
              "value": "113",
              "summary": null,
              "description": null
            },
            {
              "name": "Bip39InvalidPhrase",
              "type": "Number",
              "value": "114",
              "summary": null,
              "description": null
            },
            {
              "name": "Bip32InvalidKey",
              "type": "Number",
              "value": "115",
              "summary": null,
              "description": null
            },
            {
              "name": "Bip32InvalidDerivePath",
              "type": "Number",
              "value": "116",
              "summary": null,
              "description": null
            },
            {
              "name": "Bip39InvalidDictionary",
              "type": "Number",
              "value": "117",
              "summary": null,
              "description": null
            },
            {
              "name": "Bip39InvalidWordCount",
              "type": "Number",
              "value": "118",
              "summary": null,
              "description": null
            },
            {
              "name": "MnemonicGenerationFailed",
              "type": "Number",
              "value": "119",
              "summary": null,
              "description": null
            },
            {
              "name": "MnemonicFromEntropyFailed",
              "type": "Number",
              "value": "120",
              "summary": null,
              "description": null
            },
            {
              "name": "SigningBoxNotRegistered",
              "type": "Number",
              "value": "121",
              "summary": null,
              "description": null
            },
            {
              "name": "InvalidSignature",
              "type": "Number",
              "value": "122",
              "summary": null,
              "description": null
            },
            {
              "name": "EncryptionBoxNotRegistered",
              "type": "Number",
              "value": "123",
              "summary": null,
              "description": null
            },
            {
              "name": "InvalidIvSize",
              "type": "Number",
              "value": "124",
              "summary": null,
              "description": null
            },
            {
              "name": "UnsupportedCipherMode",
              "type": "Number",
              "value": "125",
              "summary": null,
              "description": null
            },
            {
              "name": "CannotCreateCipher",
              "type": "Number",
              "value": "126",
              "summary": null,
              "description": null
            },
            {
              "name": "EncryptDataError",
              "type": "Number",
              "value": "127",
              "summary": null,
              "description": null
            },
            {
              "name": "DecryptDataError",
              "type": "Number",
              "value": "128",
              "summary": null,
              "description": null
            },
            {
              "name": "IvRequired",
              "type": "Number",
              "value": "129",
              "summary": null,
              "description": null
            }
          ],
          "summary": null,
          "description": null
        },
        {
          "name": "SigningBoxHandle",
          "type": "Number",
          "number_type": "UInt",
          "number_size": 32,
          "summary": null,
          "description": null
        },
        {
          "name": "EncryptionBoxHandle",
          "type": "Number",
          "number_type": "UInt",
          "number_size": 32,
          "summary": null,
          "description": null
        },
        {
          "name": "EncryptionBoxInfo",
          "type": "Struct",
          "struct_fields": [
            {
              "name": "hdpath",
              "type": "Optional",
              "optional_inner": {
                "type": "String"
              },
              "summary": "Derivation path, for instance \"m/44'/396'/0'/0/0\"",
              "description": null
            },
            {
              "name": "algorithm",
              "type": "Optional",
              "optional_inner": {
                "type": "String"
              },
              "summary": "Cryptographic algorithm, used by this encryption box",
              "description": null
            },
            {
              "name": "options",
              "type": "Optional",
              "optional_inner": {
                "type": "Ref",
                "ref_name": "Value"
              },
              "summary": "Options, depends on algorithm and specific encryption box implementation",
              "description": null
            },
            {
              "name": "public",
              "type": "Optional",
              "optional_inner": {
                "type": "Ref",
                "ref_name": "Value"
              },
              "summary": "Public information, depends on algorithm",
              "description": null
            }
          ],
          "summary": "Encryption box information",
          "description": null
        },
        {
          "name": "EncryptionAlgorithm",
          "type": "EnumOfTypes",
          "enum_types": [
            {
              "name": "AES",
              "type": "Ref",
              "ref_name": "crypto.AesParams",
              "summary": null,
              "description": null
            }
          ],
          "summary": null,
          "description": null
        },
        {
          "name": "CipherMode",
          "type": "EnumOfConsts",
          "enum_consts": [
            {
              "name": "CBC",
              "type": "None",
              "summary": null,
              "description": null
            },
            {
              "name": "CFB",
              "type": "None",
              "summary": null,
              "description": null
            },
            {
              "name": "CTR",
              "type": "None",
              "summary": null,
              "description": null
            },
            {
              "name": "ECB",
              "type": "None",
              "summary": null,
              "description": null
            },
            {
              "name": "OFB",
              "type": "None",
              "summary": null,
              "description": null
            }
          ],
          "summary": null,
          "description": null
        },
        {
          "name": "AesParams",
          "type": "Struct",
          "struct_fields": [
            {
              "name": "mode",
              "type": "Ref",
              "ref_name": "crypto.CipherMode",
              "summary": null,
              "description": null
            },
            {
              "name": "key",
              "type": "String",
              "summary": null,
              "description": null
            },
            {
              "name": "iv",
              "type": "Optional",
              "optional_inner": {
                "type": "String"
              },
              "summary": null,
              "description": null
            }
          ],
          "summary": null,
          "description": null
        },
        {
          "name": "AesInfo",
          "type": "Struct",
          "struct_fields": [
            {
              "name": "mode",
              "type": "Ref",
              "ref_name": "crypto.CipherMode",
              "summary": null,
              "description": null
            },
            {
              "name": "iv",
              "type": "Optional",
              "optional_inner": {
                "type": "String"
              },
              "summary": null,
              "description": null
            }
          ],
          "summary": null,
          "description": null
        },
        {
          "name": "ParamsOfFactorize",
          "type": "Struct",
          "struct_fields": [
            {
              "name": "composite",
              "type": "String",
              "summary": "Hexadecimal representation of u64 composite number.",
              "description": null
            }
          ],
          "summary": null,
          "description": null
        },
        {
          "name": "ResultOfFactorize",
          "type": "Struct",
          "struct_fields": [
            {
              "name": "factors",
              "type": "Array",
              "array_item": {
                "type": "String"
              },
              "summary": "Two factors of composite or empty if composite can't be factorized.",
              "description": null
            }
          ],
          "summary": null,
          "description": null
        },
        {
          "name": "ParamsOfModularPower",
          "type": "Struct",
          "struct_fields": [
            {
              "name": "base",
              "type": "String",
              "summary": "`base` argument of calculation.",
              "description": null
            },
            {
              "name": "exponent",
              "type": "String",
              "summary": "`exponent` argument of calculation.",
              "description": null
            },
            {
              "name": "modulus",
              "type": "String",
              "summary": "`modulus` argument of calculation.",
              "description": null
            }
          ],
          "summary": null,
          "description": null
        },
        {
          "name": "ResultOfModularPower",
          "type": "Struct",
          "struct_fields": [
            {
              "name": "modular_power",
              "type": "String",
              "summary": "Result of modular exponentiation",
              "description": null
            }
          ],
          "summary": null,
          "description": null
        },
        {
          "name": "ParamsOfTonCrc16",
          "type": "Struct",
          "struct_fields": [
            {
              "name": "data",
              "type": "String",
              "summary": "Input data for CRC calculation.",
              "description": "Encoded with `base64`."
            }
          ],
          "summary": null,
          "description": null
        },
        {
          "name": "ResultOfTonCrc16",
          "type": "Struct",
          "struct_fields": [
            {
              "name": "crc",
              "type": "Number",
              "number_type": "UInt",
              "number_size": 16,
              "summary": "Calculated CRC for input data.",
              "description": null
            }
          ],
          "summary": null,
          "description": null
        },
        {
          "name": "ParamsOfGenerateRandomBytes",
          "type": "Struct",
          "struct_fields": [
            {
              "name": "length",
              "type": "Number",
              "number_type": "UInt",
              "number_size": 32,
              "summary": "Size of random byte array.",
              "description": null
            }
          ],
          "summary": null,
          "description": null
        },
        {
          "name": "ResultOfGenerateRandomBytes",
          "type": "Struct",
          "struct_fields": [
            {
              "name": "bytes",
              "type": "String",
              "summary": "Generated bytes encoded in `base64`.",
              "description": null
            }
          ],
          "summary": null,
          "description": null
        },
        {
          "name": "ParamsOfConvertPublicKeyToTonSafeFormat",
          "type": "Struct",
          "struct_fields": [
            {
              "name": "public_key",
              "type": "String",
              "summary": "Public key - 64 symbols hex string",
              "description": null
            }
          ],
          "summary": null,
          "description": null
        },
        {
          "name": "ResultOfConvertPublicKeyToTonSafeFormat",
          "type": "Struct",
          "struct_fields": [
            {
              "name": "ton_public_key",
              "type": "String",
              "summary": "Public key represented in TON safe format.",
              "description": null
            }
          ],
          "summary": null,
          "description": null
        },
        {
          "name": "KeyPair",
          "type": "Struct",
          "struct_fields": [
            {
              "name": "public",
              "type": "String",
              "summary": "Public key - 64 symbols hex string",
              "description": null
            },
            {
              "name": "secret",
              "type": "String",
              "summary": "Private key - u64 symbols hex string",
              "description": null
            }
          ],
          "summary": null,
          "description": null
        },
        {
          "name": "ParamsOfSign",
          "type": "Struct",
          "struct_fields": [
            {
              "name": "unsigned",
              "type": "String",
              "summary": "Data that must be signed encoded in `base64`.",
              "description": null
            },
            {
              "name": "keys",
              "type": "Ref",
              "ref_name": "crypto.KeyPair",
              "summary": "Sign keys.",
              "description": null
            }
          ],
          "summary": null,
          "description": null
        },
        {
          "name": "ResultOfSign",
          "type": "Struct",
          "struct_fields": [
            {
              "name": "signed",
              "type": "String",
              "summary": "Signed data combined with signature encoded in `base64`.",
              "description": null
            },
            {
              "name": "signature",
              "type": "String",
              "summary": "Signature encoded in `hex`.",
              "description": null
            }
          ],
          "summary": null,
          "description": null
        },
        {
          "name": "ParamsOfVerifySignature",
          "type": "Struct",
          "struct_fields": [
            {
              "name": "signed",
              "type": "String",
              "summary": "Signed data that must be verified encoded in `base64`.",
              "description": null
            },
            {
              "name": "public",
              "type": "String",
              "summary": "Signer's public key - 64 symbols hex string",
              "description": null
            }
          ],
          "summary": null,
          "description": null
        },
        {
          "name": "ResultOfVerifySignature",
          "type": "Struct",
          "struct_fields": [
            {
              "name": "unsigned",
              "type": "String",
              "summary": "Unsigned data encoded in `base64`.",
              "description": null
            }
          ],
          "summary": null,
          "description": null
        },
        {
          "name": "ParamsOfHash",
          "type": "Struct",
          "struct_fields": [
            {
              "name": "data",
              "type": "String",
              "summary": "Input data for hash calculation.",
              "description": "Encoded with `base64`."
            }
          ],
          "summary": null,
          "description": null
        },
        {
          "name": "ResultOfHash",
          "type": "Struct",
          "struct_fields": [
            {
              "name": "hash",
              "type": "String",
              "summary": "Hash of input `data`.",
              "description": "Encoded with 'hex'."
            }
          ],
          "summary": null,
          "description": null
        },
        {
          "name": "ParamsOfScrypt",
          "type": "Struct",
          "struct_fields": [
            {
              "name": "password",
              "type": "String",
              "summary": "The password bytes to be hashed. Must be encoded with `base64`.",
              "description": null
            },
            {
              "name": "salt",
              "type": "String",
              "summary": "Salt bytes that modify the hash to protect against Rainbow table attacks. Must be encoded with `base64`.",
              "description": null
            },
            {
              "name": "log_n",
              "type": "Number",
              "number_type": "UInt",
              "number_size": 8,
              "summary": "CPU/memory cost parameter",
              "description": null
            },
            {
              "name": "r",
              "type": "Number",
              "number_type": "UInt",
              "number_size": 32,
              "summary": "The block size parameter, which fine-tunes sequential memory read size and performance.",
              "description": null
            },
            {
              "name": "p",
              "type": "Number",
              "number_type": "UInt",
              "number_size": 32,
              "summary": "Parallelization parameter.",
              "description": null
            },
            {
              "name": "dk_len",
              "type": "Number",
              "number_type": "UInt",
              "number_size": 32,
              "summary": "Intended output length in octets of the derived key.",
              "description": null
            }
          ],
          "summary": null,
          "description": null
        },
        {
          "name": "ResultOfScrypt",
          "type": "Struct",
          "struct_fields": [
            {
              "name": "key",
              "type": "String",
              "summary": "Derived key.",
              "description": "Encoded with `hex`."
            }
          ],
          "summary": null,
          "description": null
        },
        {
          "name": "ParamsOfNaclSignKeyPairFromSecret",
          "type": "Struct",
          "struct_fields": [
            {
              "name": "secret",
              "type": "String",
              "summary": "Secret key - unprefixed 0-padded to 64 symbols hex string",
              "description": null
            }
          ],
          "summary": null,
          "description": null
        },
        {
          "name": "ParamsOfNaclSign",
          "type": "Struct",
          "struct_fields": [
            {
              "name": "unsigned",
              "type": "String",
              "summary": "Data that must be signed encoded in `base64`.",
              "description": null
            },
            {
              "name": "secret",
              "type": "String",
              "summary": "Signer's secret key - unprefixed 0-padded to 128 symbols hex string (concatenation of 64 symbols secret and 64 symbols public keys). See `nacl_sign_keypair_from_secret_key`.",
              "description": null
            }
          ],
          "summary": null,
          "description": null
        },
        {
          "name": "ResultOfNaclSign",
          "type": "Struct",
          "struct_fields": [
            {
              "name": "signed",
              "type": "String",
              "summary": "Signed data, encoded in `base64`.",
              "description": null
            }
          ],
          "summary": null,
          "description": null
        },
        {
          "name": "ParamsOfNaclSignOpen",
          "type": "Struct",
          "struct_fields": [
            {
              "name": "signed",
              "type": "String",
              "summary": "Signed data that must be unsigned.",
              "description": "Encoded with `base64`."
            },
            {
              "name": "public",
              "type": "String",
              "summary": "Signer's public key - unprefixed 0-padded to 64 symbols hex string",
              "description": null
            }
          ],
          "summary": null,
          "description": null
        },
        {
          "name": "ResultOfNaclSignOpen",
          "type": "Struct",
          "struct_fields": [
            {
              "name": "unsigned",
              "type": "String",
              "summary": "Unsigned data, encoded in `base64`.",
              "description": null
            }
          ],
          "summary": null,
          "description": null
        },
        {
          "name": "ResultOfNaclSignDetached",
          "type": "Struct",
          "struct_fields": [
            {
              "name": "signature",
              "type": "String",
              "summary": "Signature encoded in `hex`.",
              "description": null
            }
          ],
          "summary": null,
          "description": null
        },
        {
          "name": "ParamsOfNaclSignDetachedVerify",
          "type": "Struct",
          "struct_fields": [
            {
              "name": "unsigned",
              "type": "String",
              "summary": "Unsigned data that must be verified.",
              "description": "Encoded with `base64`."
            },
            {
              "name": "signature",
              "type": "String",
              "summary": "Signature that must be verified.",
              "description": "Encoded with `hex`."
            },
            {
              "name": "public",
              "type": "String",
              "summary": "Signer's public key - unprefixed 0-padded to 64 symbols hex string.",
              "description": null
            }
          ],
          "summary": null,
          "description": null
        },
        {
          "name": "ResultOfNaclSignDetachedVerify",
          "type": "Struct",
          "struct_fields": [
            {
              "name": "succeeded",
              "type": "Boolean",
              "summary": "`true` if verification succeeded or `false` if it failed",
              "description": null
            }
          ],
          "summary": null,
          "description": null
        },
        {
          "name": "ParamsOfNaclBoxKeyPairFromSecret",
          "type": "Struct",
          "struct_fields": [
            {
              "name": "secret",
              "type": "String",
              "summary": "Secret key - unprefixed 0-padded to 64 symbols hex string",
              "description": null
            }
          ],
          "summary": null,
          "description": null
        },
        {
          "name": "ParamsOfNaclBox",
          "type": "Struct",
          "struct_fields": [
            {
              "name": "decrypted",
              "type": "String",
              "summary": "Data that must be encrypted encoded in `base64`.",
              "description": null
            },
            {
              "name": "nonce",
              "type": "String",
              "summary": "Nonce, encoded in `hex`",
              "description": null
            },
            {
              "name": "their_public",
              "type": "String",
              "summary": "Receiver's public key - unprefixed 0-padded to 64 symbols hex string",
              "description": null
            },
            {
              "name": "secret",
              "type": "String",
              "summary": "Sender's private key - unprefixed 0-padded to 64 symbols hex string",
              "description": null
            }
          ],
          "summary": null,
          "description": null
        },
        {
          "name": "ResultOfNaclBox",
          "type": "Struct",
          "struct_fields": [
            {
              "name": "encrypted",
              "type": "String",
              "summary": "Encrypted data encoded in `base64`.",
              "description": null
            }
          ],
          "summary": null,
          "description": null
        },
        {
          "name": "ParamsOfNaclBoxOpen",
          "type": "Struct",
          "struct_fields": [
            {
              "name": "encrypted",
              "type": "String",
              "summary": "Data that must be decrypted.",
              "description": "Encoded with `base64`."
            },
            {
              "name": "nonce",
              "type": "String",
              "summary": null,
              "description": null
            },
            {
              "name": "their_public",
              "type": "String",
              "summary": "Sender's public key - unprefixed 0-padded to 64 symbols hex string",
              "description": null
            },
            {
              "name": "secret",
              "type": "String",
              "summary": "Receiver's private key - unprefixed 0-padded to 64 symbols hex string",
              "description": null
            }
          ],
          "summary": null,
          "description": null
        },
        {
          "name": "ResultOfNaclBoxOpen",
          "type": "Struct",
          "struct_fields": [
            {
              "name": "decrypted",
              "type": "String",
              "summary": "Decrypted data encoded in `base64`.",
              "description": null
            }
          ],
          "summary": null,
          "description": null
        },
        {
          "name": "ParamsOfNaclSecretBox",
          "type": "Struct",
          "struct_fields": [
            {
              "name": "decrypted",
              "type": "String",
              "summary": "Data that must be encrypted.",
              "description": "Encoded with `base64`."
            },
            {
              "name": "nonce",
              "type": "String",
              "summary": "Nonce in `hex`",
              "description": null
            },
            {
              "name": "key",
              "type": "String",
              "summary": "Secret key - unprefixed 0-padded to 64 symbols hex string",
              "description": null
            }
          ],
          "summary": null,
          "description": null
        },
        {
          "name": "ParamsOfNaclSecretBoxOpen",
          "type": "Struct",
          "struct_fields": [
            {
              "name": "encrypted",
              "type": "String",
              "summary": "Data that must be decrypted.",
              "description": "Encoded with `base64`."
            },
            {
              "name": "nonce",
              "type": "String",
              "summary": "Nonce in `hex`",
              "description": null
            },
            {
              "name": "key",
              "type": "String",
              "summary": "Public key - unprefixed 0-padded to 64 symbols hex string",
              "description": null
            }
          ],
          "summary": null,
          "description": null
        },
        {
          "name": "ParamsOfMnemonicWords",
          "type": "Struct",
          "struct_fields": [
            {
              "name": "dictionary",
              "type": "Optional",
              "optional_inner": {
                "type": "Number",
                "number_type": "UInt",
                "number_size": 8
              },
              "summary": "Dictionary identifier",
              "description": null
            }
          ],
          "summary": null,
          "description": null
        },
        {
          "name": "ResultOfMnemonicWords",
          "type": "Struct",
          "struct_fields": [
            {
              "name": "words",
              "type": "String",
              "summary": "The list of mnemonic words",
              "description": null
            }
          ],
          "summary": null,
          "description": null
        },
        {
          "name": "ParamsOfMnemonicFromRandom",
          "type": "Struct",
          "struct_fields": [
            {
              "name": "dictionary",
              "type": "Optional",
              "optional_inner": {
                "type": "Number",
                "number_type": "UInt",
                "number_size": 8
              },
              "summary": "Dictionary identifier",
              "description": null
            },
            {
              "name": "word_count",
              "type": "Optional",
              "optional_inner": {
                "type": "Number",
                "number_type": "UInt",
                "number_size": 8
              },
              "summary": "Mnemonic word count",
              "description": null
            }
          ],
          "summary": null,
          "description": null
        },
        {
          "name": "ResultOfMnemonicFromRandom",
          "type": "Struct",
          "struct_fields": [
            {
              "name": "phrase",
              "type": "String",
              "summary": "String of mnemonic words",
              "description": null
            }
          ],
          "summary": null,
          "description": null
        },
        {
          "name": "ParamsOfMnemonicFromEntropy",
          "type": "Struct",
          "struct_fields": [
            {
              "name": "entropy",
              "type": "String",
              "summary": "Entropy bytes.",
              "description": "Hex encoded."
            },
            {
              "name": "dictionary",
              "type": "Optional",
              "optional_inner": {
                "type": "Number",
                "number_type": "UInt",
                "number_size": 8
              },
              "summary": "Dictionary identifier",
              "description": null
            },
            {
              "name": "word_count",
              "type": "Optional",
              "optional_inner": {
                "type": "Number",
                "number_type": "UInt",
                "number_size": 8
              },
              "summary": "Mnemonic word count",
              "description": null
            }
          ],
          "summary": null,
          "description": null
        },
        {
          "name": "ResultOfMnemonicFromEntropy",
          "type": "Struct",
          "struct_fields": [
            {
              "name": "phrase",
              "type": "String",
              "summary": "Phrase",
              "description": null
            }
          ],
          "summary": null,
          "description": null
        },
        {
          "name": "ParamsOfMnemonicVerify",
          "type": "Struct",
          "struct_fields": [
            {
              "name": "phrase",
              "type": "String",
              "summary": "Phrase",
              "description": null
            },
            {
              "name": "dictionary",
              "type": "Optional",
              "optional_inner": {
                "type": "Number",
                "number_type": "UInt",
                "number_size": 8
              },
              "summary": "Dictionary identifier",
              "description": null
            },
            {
              "name": "word_count",
              "type": "Optional",
              "optional_inner": {
                "type": "Number",
                "number_type": "UInt",
                "number_size": 8
              },
              "summary": "Word count",
              "description": null
            }
          ],
          "summary": null,
          "description": null
        },
        {
          "name": "ResultOfMnemonicVerify",
          "type": "Struct",
          "struct_fields": [
            {
              "name": "valid",
              "type": "Boolean",
              "summary": "Flag indicating if the mnemonic is valid or not",
              "description": null
            }
          ],
          "summary": null,
          "description": null
        },
        {
          "name": "ParamsOfMnemonicDeriveSignKeys",
          "type": "Struct",
          "struct_fields": [
            {
              "name": "phrase",
              "type": "String",
              "summary": "Phrase",
              "description": null
            },
            {
              "name": "path",
              "type": "Optional",
              "optional_inner": {
                "type": "String"
              },
              "summary": "Derivation path, for instance \"m/44'/396'/0'/0/0\"",
              "description": null
            },
            {
              "name": "dictionary",
              "type": "Optional",
              "optional_inner": {
                "type": "Number",
                "number_type": "UInt",
                "number_size": 8
              },
              "summary": "Dictionary identifier",
              "description": null
            },
            {
              "name": "word_count",
              "type": "Optional",
              "optional_inner": {
                "type": "Number",
                "number_type": "UInt",
                "number_size": 8
              },
              "summary": "Word count",
              "description": null
            }
          ],
          "summary": null,
          "description": null
        },
        {
          "name": "ParamsOfHDKeyXPrvFromMnemonic",
          "type": "Struct",
          "struct_fields": [
            {
              "name": "phrase",
              "type": "String",
              "summary": "String with seed phrase",
              "description": null
            },
            {
              "name": "dictionary",
              "type": "Optional",
              "optional_inner": {
                "type": "Number",
                "number_type": "UInt",
                "number_size": 8
              },
              "summary": "Dictionary identifier",
              "description": null
            },
            {
              "name": "word_count",
              "type": "Optional",
              "optional_inner": {
                "type": "Number",
                "number_type": "UInt",
                "number_size": 8
              },
              "summary": "Mnemonic word count",
              "description": null
            }
          ],
          "summary": null,
          "description": null
        },
        {
          "name": "ResultOfHDKeyXPrvFromMnemonic",
          "type": "Struct",
          "struct_fields": [
            {
              "name": "xprv",
              "type": "String",
              "summary": "Serialized extended master private key",
              "description": null
            }
          ],
          "summary": null,
          "description": null
        },
        {
          "name": "ParamsOfHDKeyDeriveFromXPrv",
          "type": "Struct",
          "struct_fields": [
            {
              "name": "xprv",
              "type": "String",
              "summary": "Serialized extended private key",
              "description": null
            },
            {
              "name": "child_index",
              "type": "Number",
              "number_type": "UInt",
              "number_size": 32,
              "summary": "Child index (see BIP-0032)",
              "description": null
            },
            {
              "name": "hardened",
              "type": "Boolean",
              "summary": "Indicates the derivation of hardened/not-hardened key (see BIP-0032)",
              "description": null
            }
          ],
          "summary": null,
          "description": null
        },
        {
          "name": "ResultOfHDKeyDeriveFromXPrv",
          "type": "Struct",
          "struct_fields": [
            {
              "name": "xprv",
              "type": "String",
              "summary": "Serialized extended private key",
              "description": null
            }
          ],
          "summary": null,
          "description": null
        },
        {
          "name": "ParamsOfHDKeyDeriveFromXPrvPath",
          "type": "Struct",
          "struct_fields": [
            {
              "name": "xprv",
              "type": "String",
              "summary": "Serialized extended private key",
              "description": null
            },
            {
              "name": "path",
              "type": "String",
              "summary": "Derivation path, for instance \"m/44'/396'/0'/0/0\"",
              "description": null
            }
          ],
          "summary": null,
          "description": null
        },
        {
          "name": "ResultOfHDKeyDeriveFromXPrvPath",
          "type": "Struct",
          "struct_fields": [
            {
              "name": "xprv",
              "type": "String",
              "summary": "Derived serialized extended private key",
              "description": null
            }
          ],
          "summary": null,
          "description": null
        },
        {
          "name": "ParamsOfHDKeySecretFromXPrv",
          "type": "Struct",
          "struct_fields": [
            {
              "name": "xprv",
              "type": "String",
              "summary": "Serialized extended private key",
              "description": null
            }
          ],
          "summary": null,
          "description": null
        },
        {
          "name": "ResultOfHDKeySecretFromXPrv",
          "type": "Struct",
          "struct_fields": [
            {
              "name": "secret",
              "type": "String",
              "summary": "Private key - 64 symbols hex string",
              "description": null
            }
          ],
          "summary": null,
          "description": null
        },
        {
          "name": "ParamsOfHDKeyPublicFromXPrv",
          "type": "Struct",
          "struct_fields": [
            {
              "name": "xprv",
              "type": "String",
              "summary": "Serialized extended private key",
              "description": null
            }
          ],
          "summary": null,
          "description": null
        },
        {
          "name": "ResultOfHDKeyPublicFromXPrv",
          "type": "Struct",
          "struct_fields": [
            {
              "name": "public",
              "type": "String",
              "summary": "Public key - 64 symbols hex string",
              "description": null
            }
          ],
          "summary": null,
          "description": null
        },
        {
          "name": "ParamsOfChaCha20",
          "type": "Struct",
          "struct_fields": [
            {
              "name": "data",
              "type": "String",
              "summary": "Source data to be encrypted or decrypted.",
              "description": "Must be encoded with `base64`."
            },
            {
              "name": "key",
              "type": "String",
              "summary": "256-bit key.",
              "description": "Must be encoded with `hex`."
            },
            {
              "name": "nonce",
              "type": "String",
              "summary": "96-bit nonce.",
              "description": "Must be encoded with `hex`."
            }
          ],
          "summary": null,
          "description": null
        },
        {
          "name": "ResultOfChaCha20",
          "type": "Struct",
          "struct_fields": [
            {
              "name": "data",
              "type": "String",
              "summary": "Encrypted/decrypted data.",
              "description": "Encoded with `base64`."
            }
          ],
          "summary": null,
          "description": null
        },
        {
          "name": "RegisteredSigningBox",
          "type": "Struct",
          "struct_fields": [
            {
              "name": "handle",
              "type": "Ref",
              "ref_name": "crypto.SigningBoxHandle",
              "summary": "Handle of the signing box.",
              "description": null
            }
          ],
          "summary": null,
          "description": null
        },
        {
          "name": "ParamsOfAppSigningBox",
          "type": "EnumOfTypes",
          "enum_types": [
            {
              "name": "GetPublicKey",
              "type": "Struct",
              "struct_fields": [],
              "summary": "Get signing box public key",
              "description": null
            },
            {
              "name": "Sign",
              "type": "Struct",
              "struct_fields": [
                {
                  "name": "unsigned",
                  "type": "String",
                  "summary": "Data to sign encoded as base64",
                  "description": null
                }
              ],
              "summary": "Sign data",
              "description": null
            }
          ],
          "summary": "Signing box callbacks.",
          "description": null
        },
        {
          "name": "ResultOfAppSigningBox",
          "type": "EnumOfTypes",
          "enum_types": [
            {
              "name": "GetPublicKey",
              "type": "Struct",
              "struct_fields": [
                {
                  "name": "public_key",
                  "type": "String",
                  "summary": "Signing box public key",
                  "description": null
                }
              ],
              "summary": "Result of getting public key",
              "description": null
            },
            {
              "name": "Sign",
              "type": "Struct",
              "struct_fields": [
                {
                  "name": "signature",
                  "type": "String",
                  "summary": "Data signature encoded as hex",
                  "description": null
                }
              ],
              "summary": "Result of signing data",
              "description": null
            }
          ],
          "summary": "Returning values from signing box callbacks.",
          "description": null
        },
        {
          "name": "ResultOfSigningBoxGetPublicKey",
          "type": "Struct",
          "struct_fields": [
            {
              "name": "pubkey",
              "type": "String",
              "summary": "Public key of signing box.",
              "description": "Encoded with hex"
            }
          ],
          "summary": null,
          "description": null
        },
        {
          "name": "ParamsOfSigningBoxSign",
          "type": "Struct",
          "struct_fields": [
            {
              "name": "signing_box",
              "type": "Ref",
              "ref_name": "crypto.SigningBoxHandle",
              "summary": "Signing Box handle.",
              "description": null
            },
            {
              "name": "unsigned",
              "type": "String",
              "summary": "Unsigned user data.",
              "description": "Must be encoded with `base64`."
            }
          ],
          "summary": null,
          "description": null
        },
        {
          "name": "ResultOfSigningBoxSign",
          "type": "Struct",
          "struct_fields": [
            {
              "name": "signature",
              "type": "String",
              "summary": "Data signature.",
              "description": "Encoded with `hex`."
            }
          ],
          "summary": null,
          "description": null
        },
        {
          "name": "RegisteredEncryptionBox",
          "type": "Struct",
          "struct_fields": [
            {
              "name": "handle",
              "type": "Ref",
              "ref_name": "crypto.EncryptionBoxHandle",
              "summary": "Handle of the encryption box",
              "description": null
            }
          ],
          "summary": null,
          "description": null
        },
        {
          "name": "ParamsOfAppEncryptionBox",
          "type": "EnumOfTypes",
          "enum_types": [
            {
              "name": "GetInfo",
              "type": "Struct",
              "struct_fields": [],
              "summary": "Get encryption box info",
              "description": null
            },
            {
              "name": "Encrypt",
              "type": "Struct",
              "struct_fields": [
                {
                  "name": "data",
                  "type": "String",
                  "summary": "Data, encoded in Base64",
                  "description": null
                }
              ],
              "summary": "Encrypt data",
              "description": null
            },
            {
              "name": "Decrypt",
              "type": "Struct",
              "struct_fields": [
                {
                  "name": "data",
                  "type": "String",
                  "summary": "Data, encoded in Base64",
                  "description": null
                }
              ],
              "summary": "Decrypt data",
              "description": null
            }
          ],
          "summary": "Encryption box callbacks.",
          "description": null
        },
        {
          "name": "ResultOfAppEncryptionBox",
          "type": "EnumOfTypes",
          "enum_types": [
            {
              "name": "GetInfo",
              "type": "Struct",
              "struct_fields": [
                {
                  "name": "info",
                  "type": "Ref",
                  "ref_name": "crypto.EncryptionBoxInfo",
                  "summary": null,
                  "description": null
                }
              ],
              "summary": "Result of getting encryption box info",
              "description": null
            },
            {
              "name": "Encrypt",
              "type": "Struct",
              "struct_fields": [
                {
                  "name": "data",
                  "type": "String",
                  "summary": "Encrypted data, encoded in Base64",
                  "description": null
                }
              ],
              "summary": "Result of encrypting data",
              "description": null
            },
            {
              "name": "Decrypt",
              "type": "Struct",
              "struct_fields": [
                {
                  "name": "data",
                  "type": "String",
                  "summary": "Decrypted data, encoded in Base64",
                  "description": null
                }
              ],
              "summary": "Result of decrypting data",
              "description": null
            }
          ],
          "summary": "Returning values from signing box callbacks.",
          "description": null
        },
        {
          "name": "ParamsOfEncryptionBoxGetInfo",
          "type": "Struct",
          "struct_fields": [
            {
              "name": "encryption_box",
              "type": "Ref",
              "ref_name": "crypto.EncryptionBoxHandle",
              "summary": "Encryption box handle",
              "description": null
            }
          ],
          "summary": null,
          "description": null
        },
        {
          "name": "ResultOfEncryptionBoxGetInfo",
          "type": "Struct",
          "struct_fields": [
            {
              "name": "info",
              "type": "Ref",
              "ref_name": "crypto.EncryptionBoxInfo",
              "summary": "Encryption box information",
              "description": null
            }
          ],
          "summary": null,
          "description": null
        },
        {
          "name": "ParamsOfEncryptionBoxEncrypt",
          "type": "Struct",
          "struct_fields": [
            {
              "name": "encryption_box",
              "type": "Ref",
              "ref_name": "crypto.EncryptionBoxHandle",
              "summary": "Encryption box handle",
              "description": null
            },
            {
              "name": "data",
              "type": "String",
              "summary": "Data to be encrypted, encoded in Base64",
              "description": null
            }
          ],
          "summary": null,
          "description": null
        },
        {
          "name": "ResultOfEncryptionBoxEncrypt",
          "type": "Struct",
          "struct_fields": [
            {
              "name": "data",
              "type": "String",
              "summary": "Encrypted data, encoded in Base64.",
              "description": "Padded to cipher block size"
            }
          ],
          "summary": null,
          "description": null
        },
        {
          "name": "ParamsOfEncryptionBoxDecrypt",
          "type": "Struct",
          "struct_fields": [
            {
              "name": "encryption_box",
              "type": "Ref",
              "ref_name": "crypto.EncryptionBoxHandle",
              "summary": "Encryption box handle",
              "description": null
            },
            {
              "name": "data",
              "type": "String",
              "summary": "Data to be decrypted, encoded in Base64",
              "description": null
            }
          ],
          "summary": null,
          "description": null
        },
        {
          "name": "ResultOfEncryptionBoxDecrypt",
          "type": "Struct",
          "struct_fields": [
            {
              "name": "data",
              "type": "String",
              "summary": "Decrypted data, encoded in Base64.",
              "description": null
            }
          ],
          "summary": null,
          "description": null
        },
        {
          "name": "ParamsOfCreateEncryptionBox",
          "type": "Struct",
          "struct_fields": [
            {
              "name": "algorithm",
              "type": "Ref",
              "ref_name": "crypto.EncryptionAlgorithm",
              "summary": "Encryption algorithm specifier including cipher parameters (key, IV, etc)",
              "description": null
            }
          ],
          "summary": null,
          "description": null
        }
      ],
      "functions": [
        {
          "name": "factorize",
          "summary": "Integer factorization",
          "description": "Performs prime factorization – decomposition of a composite number\ninto a product of smaller prime integers (factors).\nSee [https://en.wikipedia.org/wiki/Integer_factorization]",
          "params": [
            {
              "name": "_context",
              "type": "Generic",
              "generic_name": "Arc",
              "generic_args": [
                {
                  "type": "Ref",
                  "ref_name": "ClientContext"
                }
              ],
              "summary": null,
              "description": null
            },
            {
              "name": "params",
              "type": "Ref",
              "ref_name": "crypto.ParamsOfFactorize",
              "summary": null,
              "description": null
            }
          ],
          "result": {
            "type": "Generic",
            "generic_name": "ClientResult",
            "generic_args": [
              {
                "type": "Ref",
                "ref_name": "crypto.ResultOfFactorize"
              }
            ]
          },
          "errors": null
        },
        {
          "name": "modular_power",
          "summary": "Modular exponentiation",
          "description": "Performs modular exponentiation for big integers (`base`^`exponent` mod `modulus`).\nSee [https://en.wikipedia.org/wiki/Modular_exponentiation]",
          "params": [
            {
              "name": "_context",
              "type": "Generic",
              "generic_name": "Arc",
              "generic_args": [
                {
                  "type": "Ref",
                  "ref_name": "ClientContext"
                }
              ],
              "summary": null,
              "description": null
            },
            {
              "name": "params",
              "type": "Ref",
              "ref_name": "crypto.ParamsOfModularPower",
              "summary": null,
              "description": null
            }
          ],
          "result": {
            "type": "Generic",
            "generic_name": "ClientResult",
            "generic_args": [
              {
                "type": "Ref",
                "ref_name": "crypto.ResultOfModularPower"
              }
            ]
          },
          "errors": null
        },
        {
          "name": "ton_crc16",
          "summary": "Calculates CRC16 using TON algorithm.",
          "description": null,
          "params": [
            {
              "name": "_context",
              "type": "Generic",
              "generic_name": "Arc",
              "generic_args": [
                {
                  "type": "Ref",
                  "ref_name": "ClientContext"
                }
              ],
              "summary": null,
              "description": null
            },
            {
              "name": "params",
              "type": "Ref",
              "ref_name": "crypto.ParamsOfTonCrc16",
              "summary": null,
              "description": null
            }
          ],
          "result": {
            "type": "Generic",
            "generic_name": "ClientResult",
            "generic_args": [
              {
                "type": "Ref",
                "ref_name": "crypto.ResultOfTonCrc16"
              }
            ]
          },
          "errors": null
        },
        {
          "name": "generate_random_bytes",
          "summary": "Generates random byte array of the specified length and returns it in `base64` format",
          "description": null,
          "params": [
            {
              "name": "_context",
              "type": "Generic",
              "generic_name": "Arc",
              "generic_args": [
                {
                  "type": "Ref",
                  "ref_name": "ClientContext"
                }
              ],
              "summary": null,
              "description": null
            },
            {
              "name": "params",
              "type": "Ref",
              "ref_name": "crypto.ParamsOfGenerateRandomBytes",
              "summary": null,
              "description": null
            }
          ],
          "result": {
            "type": "Generic",
            "generic_name": "ClientResult",
            "generic_args": [
              {
                "type": "Ref",
                "ref_name": "crypto.ResultOfGenerateRandomBytes"
              }
            ]
          },
          "errors": null
        },
        {
          "name": "convert_public_key_to_ton_safe_format",
          "summary": "Converts public key to ton safe_format",
          "description": null,
          "params": [
            {
              "name": "_context",
              "type": "Generic",
              "generic_name": "Arc",
              "generic_args": [
                {
                  "type": "Ref",
                  "ref_name": "ClientContext"
                }
              ],
              "summary": null,
              "description": null
            },
            {
              "name": "params",
              "type": "Ref",
              "ref_name": "crypto.ParamsOfConvertPublicKeyToTonSafeFormat",
              "summary": null,
              "description": null
            }
          ],
          "result": {
            "type": "Generic",
            "generic_name": "ClientResult",
            "generic_args": [
              {
                "type": "Ref",
                "ref_name": "crypto.ResultOfConvertPublicKeyToTonSafeFormat"
              }
            ]
          },
          "errors": null
        },
        {
          "name": "generate_random_sign_keys",
          "summary": "Generates random ed25519 key pair.",
          "description": null,
          "params": [
            {
              "name": "_context",
              "type": "Generic",
              "generic_name": "Arc",
              "generic_args": [
                {
                  "type": "Ref",
                  "ref_name": "ClientContext"
                }
              ],
              "summary": null,
              "description": null
            }
          ],
          "result": {
            "type": "Generic",
            "generic_name": "ClientResult",
            "generic_args": [
              {
                "type": "Ref",
                "ref_name": "crypto.KeyPair"
              }
            ]
          },
          "errors": null
        },
        {
          "name": "sign",
          "summary": "Signs a data using the provided keys.",
          "description": null,
          "params": [
            {
              "name": "_context",
              "type": "Generic",
              "generic_name": "Arc",
              "generic_args": [
                {
                  "type": "Ref",
                  "ref_name": "ClientContext"
                }
              ],
              "summary": null,
              "description": null
            },
            {
              "name": "params",
              "type": "Ref",
              "ref_name": "crypto.ParamsOfSign",
              "summary": null,
              "description": null
            }
          ],
          "result": {
            "type": "Generic",
            "generic_name": "ClientResult",
            "generic_args": [
              {
                "type": "Ref",
                "ref_name": "crypto.ResultOfSign"
              }
            ]
          },
          "errors": null
        },
        {
          "name": "verify_signature",
          "summary": "Verifies signed data using the provided public key. Raises error if verification is failed.",
          "description": null,
          "params": [
            {
              "name": "_context",
              "type": "Generic",
              "generic_name": "Arc",
              "generic_args": [
                {
                  "type": "Ref",
                  "ref_name": "ClientContext"
                }
              ],
              "summary": null,
              "description": null
            },
            {
              "name": "params",
              "type": "Ref",
              "ref_name": "crypto.ParamsOfVerifySignature",
              "summary": null,
              "description": null
            }
          ],
          "result": {
            "type": "Generic",
            "generic_name": "ClientResult",
            "generic_args": [
              {
                "type": "Ref",
                "ref_name": "crypto.ResultOfVerifySignature"
              }
            ]
          },
          "errors": null
        },
        {
          "name": "sha256",
          "summary": "Calculates SHA256 hash of the specified data.",
          "description": null,
          "params": [
            {
              "name": "_context",
              "type": "Generic",
              "generic_name": "Arc",
              "generic_args": [
                {
                  "type": "Ref",
                  "ref_name": "ClientContext"
                }
              ],
              "summary": null,
              "description": null
            },
            {
              "name": "params",
              "type": "Ref",
              "ref_name": "crypto.ParamsOfHash",
              "summary": null,
              "description": null
            }
          ],
          "result": {
            "type": "Generic",
            "generic_name": "ClientResult",
            "generic_args": [
              {
                "type": "Ref",
                "ref_name": "crypto.ResultOfHash"
              }
            ]
          },
          "errors": null
        },
        {
          "name": "sha512",
          "summary": "Calculates SHA512 hash of the specified data.",
          "description": null,
          "params": [
            {
              "name": "_context",
              "type": "Generic",
              "generic_name": "Arc",
              "generic_args": [
                {
                  "type": "Ref",
                  "ref_name": "ClientContext"
                }
              ],
              "summary": null,
              "description": null
            },
            {
              "name": "params",
              "type": "Ref",
              "ref_name": "crypto.ParamsOfHash",
              "summary": null,
              "description": null
            }
          ],
          "result": {
            "type": "Generic",
            "generic_name": "ClientResult",
            "generic_args": [
              {
                "type": "Ref",
                "ref_name": "crypto.ResultOfHash"
              }
            ]
          },
          "errors": null
        },
        {
          "name": "scrypt",
          "summary": "Perform `scrypt` encryption",
          "description": "Derives key from `password` and `key` using `scrypt` algorithm.\nSee [https://en.wikipedia.org/wiki/Scrypt].\n\n# Arguments\n- `log_n` - The log2 of the Scrypt parameter `N`\n- `r` - The Scrypt parameter `r`\n- `p` - The Scrypt parameter `p`\n# Conditions\n- `log_n` must be less than `64`\n- `r` must be greater than `0` and less than or equal to `4294967295`\n- `p` must be greater than `0` and less than `4294967295`\n# Recommended values sufficient for most use-cases\n- `log_n = 15` (`n = 32768`)\n- `r = 8`\n- `p = 1`",
          "params": [
            {
              "name": "_context",
              "type": "Generic",
              "generic_name": "Arc",
              "generic_args": [
                {
                  "type": "Ref",
                  "ref_name": "ClientContext"
                }
              ],
              "summary": null,
              "description": null
            },
            {
              "name": "params",
              "type": "Ref",
              "ref_name": "crypto.ParamsOfScrypt",
              "summary": null,
              "description": null
            }
          ],
          "result": {
            "type": "Generic",
            "generic_name": "ClientResult",
            "generic_args": [
              {
                "type": "Ref",
                "ref_name": "crypto.ResultOfScrypt"
              }
            ]
          },
          "errors": null
        },
        {
          "name": "nacl_sign_keypair_from_secret_key",
          "summary": "Generates a key pair for signing from the secret key",
          "description": "**NOTE:** In the result the secret key is actually the concatenation\nof secret and public keys (128 symbols hex string) by design of [NaCL](http://nacl.cr.yp.to/sign.html).\nSee also [the stackexchange question](https://crypto.stackexchange.com/questions/54353/).",
          "params": [
            {
              "name": "_context",
              "type": "Generic",
              "generic_name": "Arc",
              "generic_args": [
                {
                  "type": "Ref",
                  "ref_name": "ClientContext"
                }
              ],
              "summary": null,
              "description": null
            },
            {
              "name": "params",
              "type": "Ref",
              "ref_name": "crypto.ParamsOfNaclSignKeyPairFromSecret",
              "summary": null,
              "description": null
            }
          ],
          "result": {
            "type": "Generic",
            "generic_name": "ClientResult",
            "generic_args": [
              {
                "type": "Ref",
                "ref_name": "crypto.KeyPair"
              }
            ]
          },
          "errors": null
        },
        {
          "name": "nacl_sign",
          "summary": "Signs data using the signer's secret key.",
          "description": null,
          "params": [
            {
              "name": "_context",
              "type": "Generic",
              "generic_name": "Arc",
              "generic_args": [
                {
                  "type": "Ref",
                  "ref_name": "ClientContext"
                }
              ],
              "summary": null,
              "description": null
            },
            {
              "name": "params",
              "type": "Ref",
              "ref_name": "crypto.ParamsOfNaclSign",
              "summary": null,
              "description": null
            }
          ],
          "result": {
            "type": "Generic",
            "generic_name": "ClientResult",
            "generic_args": [
              {
                "type": "Ref",
                "ref_name": "crypto.ResultOfNaclSign"
              }
            ]
          },
          "errors": null
        },
        {
          "name": "nacl_sign_open",
          "summary": "Verifies the signature and returns the unsigned message",
          "description": "Verifies the signature in `signed` using the signer's public key `public`\nand returns the message `unsigned`.\n\nIf the signature fails verification, crypto_sign_open raises an exception.",
          "params": [
            {
              "name": "_context",
              "type": "Generic",
              "generic_name": "Arc",
              "generic_args": [
                {
                  "type": "Ref",
                  "ref_name": "ClientContext"
                }
              ],
              "summary": null,
              "description": null
            },
            {
              "name": "params",
              "type": "Ref",
              "ref_name": "crypto.ParamsOfNaclSignOpen",
              "summary": null,
              "description": null
            }
          ],
          "result": {
            "type": "Generic",
            "generic_name": "ClientResult",
            "generic_args": [
              {
                "type": "Ref",
                "ref_name": "crypto.ResultOfNaclSignOpen"
              }
            ]
          },
          "errors": null
        },
        {
          "name": "nacl_sign_detached",
          "summary": "Signs the message using the secret key and returns a signature.",
          "description": "Signs the message `unsigned` using the secret key `secret`\nand returns a signature `signature`.",
          "params": [
            {
              "name": "_context",
              "type": "Generic",
              "generic_name": "Arc",
              "generic_args": [
                {
                  "type": "Ref",
                  "ref_name": "ClientContext"
                }
              ],
              "summary": null,
              "description": null
            },
            {
              "name": "params",
              "type": "Ref",
              "ref_name": "crypto.ParamsOfNaclSign",
              "summary": null,
              "description": null
            }
          ],
          "result": {
            "type": "Generic",
            "generic_name": "ClientResult",
            "generic_args": [
              {
                "type": "Ref",
                "ref_name": "crypto.ResultOfNaclSignDetached"
              }
            ]
          },
          "errors": null
        },
        {
          "name": "nacl_sign_detached_verify",
          "summary": "Verifies the signature with public key and `unsigned` data.",
          "description": null,
          "params": [
            {
              "name": "_context",
              "type": "Generic",
              "generic_name": "Arc",
              "generic_args": [
                {
                  "type": "Ref",
                  "ref_name": "ClientContext"
                }
              ],
              "summary": null,
              "description": null
            },
            {
              "name": "params",
              "type": "Ref",
              "ref_name": "crypto.ParamsOfNaclSignDetachedVerify",
              "summary": null,
              "description": null
            }
          ],
          "result": {
            "type": "Generic",
            "generic_name": "ClientResult",
            "generic_args": [
              {
                "type": "Ref",
                "ref_name": "crypto.ResultOfNaclSignDetachedVerify"
              }
            ]
          },
          "errors": null
        },
        {
          "name": "nacl_box_keypair",
          "summary": "Generates a random NaCl key pair",
          "description": null,
          "params": [
            {
              "name": "_context",
              "type": "Generic",
              "generic_name": "Arc",
              "generic_args": [
                {
                  "type": "Ref",
                  "ref_name": "ClientContext"
                }
              ],
              "summary": null,
              "description": null
            }
          ],
          "result": {
            "type": "Generic",
            "generic_name": "ClientResult",
            "generic_args": [
              {
                "type": "Ref",
                "ref_name": "crypto.KeyPair"
              }
            ]
          },
          "errors": null
        },
        {
          "name": "nacl_box_keypair_from_secret_key",
          "summary": "Generates key pair from a secret key",
          "description": null,
          "params": [
            {
              "name": "_context",
              "type": "Generic",
              "generic_name": "Arc",
              "generic_args": [
                {
                  "type": "Ref",
                  "ref_name": "ClientContext"
                }
              ],
              "summary": null,
              "description": null
            },
            {
              "name": "params",
              "type": "Ref",
              "ref_name": "crypto.ParamsOfNaclBoxKeyPairFromSecret",
              "summary": null,
              "description": null
            }
          ],
          "result": {
            "type": "Generic",
            "generic_name": "ClientResult",
            "generic_args": [
              {
                "type": "Ref",
                "ref_name": "crypto.KeyPair"
              }
            ]
          },
          "errors": null
        },
        {
          "name": "nacl_box",
          "summary": "Public key authenticated encryption",
          "description": "Encrypt and authenticate a message using the senders secret key, the receivers public\nkey, and a nonce.",
          "params": [
            {
              "name": "_context",
              "type": "Generic",
              "generic_name": "Arc",
              "generic_args": [
                {
                  "type": "Ref",
                  "ref_name": "ClientContext"
                }
              ],
              "summary": null,
              "description": null
            },
            {
              "name": "params",
              "type": "Ref",
              "ref_name": "crypto.ParamsOfNaclBox",
              "summary": null,
              "description": null
            }
          ],
          "result": {
            "type": "Generic",
            "generic_name": "ClientResult",
            "generic_args": [
              {
                "type": "Ref",
                "ref_name": "crypto.ResultOfNaclBox"
              }
            ]
          },
          "errors": null
        },
        {
          "name": "nacl_box_open",
          "summary": "Decrypt and verify the cipher text using the receivers secret key, the senders public key, and the nonce.",
          "description": null,
          "params": [
            {
              "name": "_context",
              "type": "Generic",
              "generic_name": "Arc",
              "generic_args": [
                {
                  "type": "Ref",
                  "ref_name": "ClientContext"
                }
              ],
              "summary": null,
              "description": null
            },
            {
              "name": "params",
              "type": "Ref",
              "ref_name": "crypto.ParamsOfNaclBoxOpen",
              "summary": null,
              "description": null
            }
          ],
          "result": {
            "type": "Generic",
            "generic_name": "ClientResult",
            "generic_args": [
              {
                "type": "Ref",
                "ref_name": "crypto.ResultOfNaclBoxOpen"
              }
            ]
          },
          "errors": null
        },
        {
          "name": "nacl_secret_box",
          "summary": "Encrypt and authenticate message using nonce and secret key.",
          "description": null,
          "params": [
            {
              "name": "_context",
              "type": "Generic",
              "generic_name": "Arc",
              "generic_args": [
                {
                  "type": "Ref",
                  "ref_name": "ClientContext"
                }
              ],
              "summary": null,
              "description": null
            },
            {
              "name": "params",
              "type": "Ref",
              "ref_name": "crypto.ParamsOfNaclSecretBox",
              "summary": null,
              "description": null
            }
          ],
          "result": {
            "type": "Generic",
            "generic_name": "ClientResult",
            "generic_args": [
              {
                "type": "Ref",
                "ref_name": "crypto.ResultOfNaclBox"
              }
            ]
          },
          "errors": null
        },
        {
          "name": "nacl_secret_box_open",
          "summary": "Decrypts and verifies cipher text using `nonce` and secret `key`.",
          "description": null,
          "params": [
            {
              "name": "_context",
              "type": "Generic",
              "generic_name": "Arc",
              "generic_args": [
                {
                  "type": "Ref",
                  "ref_name": "ClientContext"
                }
              ],
              "summary": null,
              "description": null
            },
            {
              "name": "params",
              "type": "Ref",
              "ref_name": "crypto.ParamsOfNaclSecretBoxOpen",
              "summary": null,
              "description": null
            }
          ],
          "result": {
            "type": "Generic",
            "generic_name": "ClientResult",
            "generic_args": [
              {
                "type": "Ref",
                "ref_name": "crypto.ResultOfNaclBoxOpen"
              }
            ]
          },
          "errors": null
        },
        {
          "name": "mnemonic_words",
          "summary": "Prints the list of words from the specified dictionary",
          "description": null,
          "params": [
            {
              "name": "context",
              "type": "Generic",
              "generic_name": "Arc",
              "generic_args": [
                {
                  "type": "Ref",
                  "ref_name": "ClientContext"
                }
              ],
              "summary": null,
              "description": null
            },
            {
              "name": "params",
              "type": "Ref",
              "ref_name": "crypto.ParamsOfMnemonicWords",
              "summary": null,
              "description": null
            }
          ],
          "result": {
            "type": "Generic",
            "generic_name": "ClientResult",
            "generic_args": [
              {
                "type": "Ref",
                "ref_name": "crypto.ResultOfMnemonicWords"
              }
            ]
          },
          "errors": null
        },
        {
          "name": "mnemonic_from_random",
          "summary": "Generates a random mnemonic",
          "description": "Generates a random mnemonic from the specified dictionary and word count",
          "params": [
            {
              "name": "context",
              "type": "Generic",
              "generic_name": "Arc",
              "generic_args": [
                {
                  "type": "Ref",
                  "ref_name": "ClientContext"
                }
              ],
              "summary": null,
              "description": null
            },
            {
              "name": "params",
              "type": "Ref",
              "ref_name": "crypto.ParamsOfMnemonicFromRandom",
              "summary": null,
              "description": null
            }
          ],
          "result": {
            "type": "Generic",
            "generic_name": "ClientResult",
            "generic_args": [
              {
                "type": "Ref",
                "ref_name": "crypto.ResultOfMnemonicFromRandom"
              }
            ]
          },
          "errors": null
        },
        {
          "name": "mnemonic_from_entropy",
          "summary": "Generates mnemonic from pre-generated entropy",
          "description": null,
          "params": [
            {
              "name": "context",
              "type": "Generic",
              "generic_name": "Arc",
              "generic_args": [
                {
                  "type": "Ref",
                  "ref_name": "ClientContext"
                }
              ],
              "summary": null,
              "description": null
            },
            {
              "name": "params",
              "type": "Ref",
              "ref_name": "crypto.ParamsOfMnemonicFromEntropy",
              "summary": null,
              "description": null
            }
          ],
          "result": {
            "type": "Generic",
            "generic_name": "ClientResult",
            "generic_args": [
              {
                "type": "Ref",
                "ref_name": "crypto.ResultOfMnemonicFromEntropy"
              }
            ]
          },
          "errors": null
        },
        {
          "name": "mnemonic_verify",
          "summary": "Validates a mnemonic phrase",
          "description": "The phrase supplied will be checked for word length and validated according to the checksum\nspecified in BIP0039.",
          "params": [
            {
              "name": "context",
              "type": "Generic",
              "generic_name": "Arc",
              "generic_args": [
                {
                  "type": "Ref",
                  "ref_name": "ClientContext"
                }
              ],
              "summary": null,
              "description": null
            },
            {
              "name": "params",
              "type": "Ref",
              "ref_name": "crypto.ParamsOfMnemonicVerify",
              "summary": null,
              "description": null
            }
          ],
          "result": {
            "type": "Generic",
            "generic_name": "ClientResult",
            "generic_args": [
              {
                "type": "Ref",
                "ref_name": "crypto.ResultOfMnemonicVerify"
              }
            ]
          },
          "errors": null
        },
        {
          "name": "mnemonic_derive_sign_keys",
          "summary": "Derives a key pair for signing from the seed phrase",
          "description": "Validates the seed phrase, generates master key and then derives\nthe key pair from the master key and the specified path",
          "params": [
            {
              "name": "context",
              "type": "Generic",
              "generic_name": "Arc",
              "generic_args": [
                {
                  "type": "Ref",
                  "ref_name": "ClientContext"
                }
              ],
              "summary": null,
              "description": null
            },
            {
              "name": "params",
              "type": "Ref",
              "ref_name": "crypto.ParamsOfMnemonicDeriveSignKeys",
              "summary": null,
              "description": null
            }
          ],
          "result": {
            "type": "Generic",
            "generic_name": "ClientResult",
            "generic_args": [
              {
                "type": "Ref",
                "ref_name": "crypto.KeyPair"
              }
            ]
          },
          "errors": null
        },
        {
          "name": "hdkey_xprv_from_mnemonic",
          "summary": "Generates an extended master private key that will be the root for all the derived keys",
          "description": null,
          "params": [
            {
              "name": "context",
              "type": "Generic",
              "generic_name": "Arc",
              "generic_args": [
                {
                  "type": "Ref",
                  "ref_name": "ClientContext"
                }
              ],
              "summary": null,
              "description": null
            },
            {
              "name": "params",
              "type": "Ref",
              "ref_name": "crypto.ParamsOfHDKeyXPrvFromMnemonic",
              "summary": null,
              "description": null
            }
          ],
          "result": {
            "type": "Generic",
            "generic_name": "ClientResult",
            "generic_args": [
              {
                "type": "Ref",
                "ref_name": "crypto.ResultOfHDKeyXPrvFromMnemonic"
              }
            ]
          },
          "errors": null
        },
        {
          "name": "hdkey_derive_from_xprv",
          "summary": "Returns extended private key derived from the specified extended private key and child index",
          "description": null,
          "params": [
            {
              "name": "_context",
              "type": "Generic",
              "generic_name": "Arc",
              "generic_args": [
                {
                  "type": "Ref",
                  "ref_name": "ClientContext"
                }
              ],
              "summary": null,
              "description": null
            },
            {
              "name": "params",
              "type": "Ref",
              "ref_name": "crypto.ParamsOfHDKeyDeriveFromXPrv",
              "summary": null,
              "description": null
            }
          ],
          "result": {
            "type": "Generic",
            "generic_name": "ClientResult",
            "generic_args": [
              {
                "type": "Ref",
                "ref_name": "crypto.ResultOfHDKeyDeriveFromXPrv"
              }
            ]
          },
          "errors": null
        },
        {
          "name": "hdkey_derive_from_xprv_path",
          "summary": "Derives the extended private key from the specified key and path",
          "description": null,
          "params": [
            {
              "name": "_context",
              "type": "Generic",
              "generic_name": "Arc",
              "generic_args": [
                {
                  "type": "Ref",
                  "ref_name": "ClientContext"
                }
              ],
              "summary": null,
              "description": null
            },
            {
              "name": "params",
              "type": "Ref",
              "ref_name": "crypto.ParamsOfHDKeyDeriveFromXPrvPath",
              "summary": null,
              "description": null
            }
          ],
          "result": {
            "type": "Generic",
            "generic_name": "ClientResult",
            "generic_args": [
              {
                "type": "Ref",
                "ref_name": "crypto.ResultOfHDKeyDeriveFromXPrvPath"
              }
            ]
          },
          "errors": null
        },
        {
          "name": "hdkey_secret_from_xprv",
          "summary": "Extracts the private key from the serialized extended private key",
          "description": null,
          "params": [
            {
              "name": "_context",
              "type": "Generic",
              "generic_name": "Arc",
              "generic_args": [
                {
                  "type": "Ref",
                  "ref_name": "ClientContext"
                }
              ],
              "summary": null,
              "description": null
            },
            {
              "name": "params",
              "type": "Ref",
              "ref_name": "crypto.ParamsOfHDKeySecretFromXPrv",
              "summary": null,
              "description": null
            }
          ],
          "result": {
            "type": "Generic",
            "generic_name": "ClientResult",
            "generic_args": [
              {
                "type": "Ref",
                "ref_name": "crypto.ResultOfHDKeySecretFromXPrv"
              }
            ]
          },
          "errors": null
        },
        {
          "name": "hdkey_public_from_xprv",
          "summary": "Extracts the public key from the serialized extended private key",
          "description": null,
          "params": [
            {
              "name": "_context",
              "type": "Generic",
              "generic_name": "Arc",
              "generic_args": [
                {
                  "type": "Ref",
                  "ref_name": "ClientContext"
                }
              ],
              "summary": null,
              "description": null
            },
            {
              "name": "params",
              "type": "Ref",
              "ref_name": "crypto.ParamsOfHDKeyPublicFromXPrv",
              "summary": null,
              "description": null
            }
          ],
          "result": {
            "type": "Generic",
            "generic_name": "ClientResult",
            "generic_args": [
              {
                "type": "Ref",
                "ref_name": "crypto.ResultOfHDKeyPublicFromXPrv"
              }
            ]
          },
          "errors": null
        },
        {
          "name": "chacha20",
          "summary": "Performs symmetric `chacha20` encryption.",
          "description": null,
          "params": [
            {
              "name": "_context",
              "type": "Generic",
              "generic_name": "Arc",
              "generic_args": [
                {
                  "type": "Ref",
                  "ref_name": "ClientContext"
                }
              ],
              "summary": null,
              "description": null
            },
            {
              "name": "params",
              "type": "Ref",
              "ref_name": "crypto.ParamsOfChaCha20",
              "summary": null,
              "description": null
            }
          ],
          "result": {
            "type": "Generic",
            "generic_name": "ClientResult",
            "generic_args": [
              {
                "type": "Ref",
                "ref_name": "crypto.ResultOfChaCha20"
              }
            ]
          },
          "errors": null
        },
        {
          "name": "register_signing_box",
          "summary": "Register an application implemented signing box.",
          "description": null,
          "params": [
            {
              "name": "context",
              "type": "Generic",
              "generic_name": "Arc",
              "generic_args": [
                {
                  "type": "Ref",
                  "ref_name": "ClientContext"
                }
              ],
              "summary": null,
              "description": null
            },
            {
              "name": "app_object",
              "type": "Generic",
              "generic_name": "AppObject",
              "generic_args": [
                {
                  "type": "Ref",
                  "ref_name": "crypto.ParamsOfAppSigningBox"
                },
                {
                  "type": "Ref",
                  "ref_name": "crypto.ResultOfAppSigningBox"
                }
              ],
              "summary": null,
              "description": null
            }
          ],
          "result": {
            "type": "Generic",
            "generic_name": "ClientResult",
            "generic_args": [
              {
                "type": "Ref",
                "ref_name": "crypto.RegisteredSigningBox"
              }
            ]
          },
          "errors": null
        },
        {
          "name": "get_signing_box",
          "summary": "Creates a default signing box implementation.",
          "description": null,
          "params": [
            {
              "name": "context",
              "type": "Generic",
              "generic_name": "Arc",
              "generic_args": [
                {
                  "type": "Ref",
                  "ref_name": "ClientContext"
                }
              ],
              "summary": null,
              "description": null
            },
            {
              "name": "params",
              "type": "Ref",
              "ref_name": "crypto.KeyPair",
              "summary": null,
              "description": null
            }
          ],
          "result": {
            "type": "Generic",
            "generic_name": "ClientResult",
            "generic_args": [
              {
                "type": "Ref",
                "ref_name": "crypto.RegisteredSigningBox"
              }
            ]
          },
          "errors": null
        },
        {
          "name": "signing_box_get_public_key",
          "summary": "Returns public key of signing key pair.",
          "description": null,
          "params": [
            {
              "name": "context",
              "type": "Generic",
              "generic_name": "Arc",
              "generic_args": [
                {
                  "type": "Ref",
                  "ref_name": "ClientContext"
                }
              ],
              "summary": null,
              "description": null
            },
            {
              "name": "params",
              "type": "Ref",
              "ref_name": "crypto.RegisteredSigningBox",
              "summary": null,
              "description": null
            }
          ],
          "result": {
            "type": "Generic",
            "generic_name": "ClientResult",
            "generic_args": [
              {
                "type": "Ref",
                "ref_name": "crypto.ResultOfSigningBoxGetPublicKey"
              }
            ]
          },
          "errors": null
        },
        {
          "name": "signing_box_sign",
          "summary": "Returns signed user data.",
          "description": null,
          "params": [
            {
              "name": "context",
              "type": "Generic",
              "generic_name": "Arc",
              "generic_args": [
                {
                  "type": "Ref",
                  "ref_name": "ClientContext"
                }
              ],
              "summary": null,
              "description": null
            },
            {
              "name": "params",
              "type": "Ref",
              "ref_name": "crypto.ParamsOfSigningBoxSign",
              "summary": null,
              "description": null
            }
          ],
          "result": {
            "type": "Generic",
            "generic_name": "ClientResult",
            "generic_args": [
              {
                "type": "Ref",
                "ref_name": "crypto.ResultOfSigningBoxSign"
              }
            ]
          },
          "errors": null
        },
        {
          "name": "remove_signing_box",
          "summary": "Removes signing box from SDK.",
          "description": null,
          "params": [
            {
              "name": "context",
              "type": "Generic",
              "generic_name": "Arc",
              "generic_args": [
                {
                  "type": "Ref",
                  "ref_name": "ClientContext"
                }
              ],
              "summary": null,
              "description": null
            },
            {
              "name": "params",
              "type": "Ref",
              "ref_name": "crypto.RegisteredSigningBox",
              "summary": null,
              "description": null
            }
          ],
          "result": {
            "type": "Generic",
            "generic_name": "ClientResult",
            "generic_args": [
              {
                "type": "None"
              }
            ]
          },
          "errors": null
        },
        {
          "name": "register_encryption_box",
          "summary": "Register an application implemented encryption box.",
          "description": null,
          "params": [
            {
              "name": "context",
              "type": "Generic",
              "generic_name": "Arc",
              "generic_args": [
                {
                  "type": "Ref",
                  "ref_name": "ClientContext"
                }
              ],
              "summary": null,
              "description": null
            },
            {
              "name": "app_object",
              "type": "Generic",
              "generic_name": "AppObject",
              "generic_args": [
                {
                  "type": "Ref",
                  "ref_name": "crypto.ParamsOfAppEncryptionBox"
                },
                {
                  "type": "Ref",
                  "ref_name": "crypto.ResultOfAppEncryptionBox"
                }
              ],
              "summary": null,
              "description": null
            }
          ],
          "result": {
            "type": "Generic",
            "generic_name": "ClientResult",
            "generic_args": [
              {
                "type": "Ref",
                "ref_name": "crypto.RegisteredEncryptionBox"
              }
            ]
          },
          "errors": null
        },
        {
          "name": "remove_encryption_box",
          "summary": "Removes encryption box from SDK",
          "description": null,
          "params": [
            {
              "name": "context",
              "type": "Generic",
              "generic_name": "Arc",
              "generic_args": [
                {
                  "type": "Ref",
                  "ref_name": "ClientContext"
                }
              ],
              "summary": null,
              "description": null
            },
            {
              "name": "params",
              "type": "Ref",
              "ref_name": "crypto.RegisteredEncryptionBox",
              "summary": null,
              "description": null
            }
          ],
          "result": {
            "type": "Generic",
            "generic_name": "ClientResult",
            "generic_args": [
              {
                "type": "None"
              }
            ]
          },
          "errors": null
        },
        {
          "name": "encryption_box_get_info",
          "summary": "Queries info from the given encryption box",
          "description": null,
          "params": [
            {
              "name": "context",
              "type": "Generic",
              "generic_name": "Arc",
              "generic_args": [
                {
                  "type": "Ref",
                  "ref_name": "ClientContext"
                }
              ],
              "summary": null,
              "description": null
            },
            {
              "name": "params",
              "type": "Ref",
              "ref_name": "crypto.ParamsOfEncryptionBoxGetInfo",
              "summary": null,
              "description": null
            }
          ],
          "result": {
            "type": "Generic",
            "generic_name": "ClientResult",
            "generic_args": [
              {
                "type": "Ref",
                "ref_name": "crypto.ResultOfEncryptionBoxGetInfo"
              }
            ]
          },
          "errors": null
        },
        {
          "name": "encryption_box_encrypt",
          "summary": "Encrypts data using given encryption box Note.",
          "description": "Block cipher algorithms pad data to cipher block size so encrypted data can be longer then original data. Client should store the original data size after encryption and use it after\ndecryption to retrieve the original data from decrypted data.",
          "params": [
            {
              "name": "context",
              "type": "Generic",
              "generic_name": "Arc",
              "generic_args": [
                {
                  "type": "Ref",
                  "ref_name": "ClientContext"
                }
              ],
              "summary": null,
              "description": null
            },
            {
              "name": "params",
              "type": "Ref",
              "ref_name": "crypto.ParamsOfEncryptionBoxEncrypt",
              "summary": null,
              "description": null
            }
          ],
          "result": {
            "type": "Generic",
            "generic_name": "ClientResult",
            "generic_args": [
              {
                "type": "Ref",
                "ref_name": "crypto.ResultOfEncryptionBoxEncrypt"
              }
            ]
          },
          "errors": null
        },
        {
          "name": "encryption_box_decrypt",
          "summary": "Decrypts data using given encryption box Note.",
          "description": "Block cipher algorithms pad data to cipher block size so encrypted data can be longer then original data. Client should store the original data size after encryption and use it after\ndecryption to retrieve the original data from decrypted data.",
          "params": [
            {
              "name": "context",
              "type": "Generic",
              "generic_name": "Arc",
              "generic_args": [
                {
                  "type": "Ref",
                  "ref_name": "ClientContext"
                }
              ],
              "summary": null,
              "description": null
            },
            {
              "name": "params",
              "type": "Ref",
              "ref_name": "crypto.ParamsOfEncryptionBoxDecrypt",
              "summary": null,
              "description": null
            }
          ],
          "result": {
            "type": "Generic",
            "generic_name": "ClientResult",
            "generic_args": [
              {
                "type": "Ref",
                "ref_name": "crypto.ResultOfEncryptionBoxDecrypt"
              }
            ]
          },
          "errors": null
        },
        {
          "name": "create_encryption_box",
          "summary": "Creates encryption box with specified algorithm",
          "description": null,
          "params": [
            {
              "name": "context",
              "type": "Generic",
              "generic_name": "Arc",
              "generic_args": [
                {
                  "type": "Ref",
                  "ref_name": "ClientContext"
                }
              ],
              "summary": null,
              "description": null
            },
            {
              "name": "params",
              "type": "Ref",
              "ref_name": "crypto.ParamsOfCreateEncryptionBox",
              "summary": null,
              "description": null
            }
          ],
          "result": {
            "type": "Generic",
            "generic_name": "ClientResult",
            "generic_args": [
              {
                "type": "Ref",
                "ref_name": "crypto.RegisteredEncryptionBox"
              }
            ]
          },
          "errors": null
        }
      ]
    },
    {
      "name": "abi",
      "summary": "Provides message encoding and decoding according to the ABI specification.",
      "description": null,
      "types": [
        {
          "name": "AbiErrorCode",
          "type": "EnumOfConsts",
          "enum_consts": [
            {
              "name": "RequiredAddressMissingForEncodeMessage",
              "type": "Number",
              "value": "301",
              "summary": null,
              "description": null
            },
            {
              "name": "RequiredCallSetMissingForEncodeMessage",
              "type": "Number",
              "value": "302",
              "summary": null,
              "description": null
            },
            {
              "name": "InvalidJson",
              "type": "Number",
              "value": "303",
              "summary": null,
              "description": null
            },
            {
              "name": "InvalidMessage",
              "type": "Number",
              "value": "304",
              "summary": null,
              "description": null
            },
            {
              "name": "EncodeDeployMessageFailed",
              "type": "Number",
              "value": "305",
              "summary": null,
              "description": null
            },
            {
              "name": "EncodeRunMessageFailed",
              "type": "Number",
              "value": "306",
              "summary": null,
              "description": null
            },
            {
              "name": "AttachSignatureFailed",
              "type": "Number",
              "value": "307",
              "summary": null,
              "description": null
            },
            {
              "name": "InvalidTvcImage",
              "type": "Number",
              "value": "308",
              "summary": null,
              "description": null
            },
            {
              "name": "RequiredPublicKeyMissingForFunctionHeader",
              "type": "Number",
              "value": "309",
              "summary": null,
              "description": null
            },
            {
              "name": "InvalidSigner",
              "type": "Number",
              "value": "310",
              "summary": null,
              "description": null
            },
            {
              "name": "InvalidAbi",
              "type": "Number",
              "value": "311",
              "summary": null,
              "description": null
            },
            {
              "name": "InvalidFunctionId",
              "type": "Number",
              "value": "312",
              "summary": null,
              "description": null
            },
            {
              "name": "InvalidData",
              "type": "Number",
              "value": "313",
              "summary": null,
              "description": null
            },
            {
              "name": "EncodeInitialDataFailed",
              "type": "Number",
              "value": "314",
              "summary": null,
              "description": null
            }
          ],
          "summary": null,
          "description": null
        },
        {
          "name": "Abi",
          "type": "EnumOfTypes",
          "enum_types": [
            {
              "name": "Contract",
              "type": "Struct",
              "struct_fields": [
                {
                  "name": "value",
                  "type": "Ref",
                  "ref_name": "abi.AbiContract",
                  "summary": null,
                  "description": null
                }
              ],
              "summary": null,
              "description": null
            },
            {
              "name": "Json",
              "type": "Struct",
              "struct_fields": [
                {
                  "name": "value",
                  "type": "String",
                  "summary": null,
                  "description": null
                }
              ],
              "summary": null,
              "description": null
            },
            {
              "name": "Handle",
              "type": "Struct",
              "struct_fields": [
                {
                  "name": "value",
                  "type": "Ref",
                  "ref_name": "abi.AbiHandle",
                  "summary": null,
                  "description": null
                }
              ],
              "summary": null,
              "description": null
            },
            {
              "name": "Serialized",
              "type": "Struct",
              "struct_fields": [
                {
                  "name": "value",
                  "type": "Ref",
                  "ref_name": "abi.AbiContract",
                  "summary": null,
                  "description": null
                }
              ],
              "summary": null,
              "description": null
            }
          ],
          "summary": null,
          "description": null
        },
        {
          "name": "AbiHandle",
          "type": "Number",
          "number_type": "UInt",
          "number_size": 32,
          "summary": null,
          "description": null
        },
        {
          "name": "FunctionHeader",
          "type": "Struct",
          "struct_fields": [
            {
              "name": "expire",
              "type": "Optional",
              "optional_inner": {
                "type": "Number",
                "number_type": "UInt",
                "number_size": 32
              },
              "summary": "Message expiration time in seconds. If not specified - calculated automatically from message_expiration_timeout(), try_index and message_expiration_timeout_grow_factor() (if ABI includes `expire` header).",
              "description": null
            },
            {
              "name": "time",
              "type": "Optional",
              "optional_inner": {
                "type": "BigInt",
                "number_type": "UInt",
                "number_size": 64
              },
              "summary": "Message creation time in milliseconds.",
              "description": "If not specified, `now` is used (if ABI includes `time` header)."
            },
            {
              "name": "pubkey",
              "type": "Optional",
              "optional_inner": {
                "type": "String"
              },
              "summary": "Public key is used by the contract to check the signature.",
              "description": "Encoded in `hex`. If not specified, method fails with exception (if ABI includes `pubkey` header).."
            }
          ],
          "summary": "The ABI function header.",
          "description": "Includes several hidden function parameters that contract\nuses for security, message delivery monitoring and replay protection reasons.\n\nThe actual set of header fields depends on the contract's ABI.\nIf a contract's ABI does not include some headers, then they are not filled."
        },
        {
          "name": "CallSet",
          "type": "Struct",
          "struct_fields": [
            {
              "name": "function_name",
              "type": "String",
              "summary": "Function name that is being called. Or function id encoded as string in hex (starting with 0x).",
              "description": null
            },
            {
              "name": "header",
              "type": "Optional",
              "optional_inner": {
                "type": "Ref",
                "ref_name": "abi.FunctionHeader"
              },
              "summary": "Function header.",
              "description": "If an application omits some header parameters required by the\ncontract's ABI, the library will set the default values for\nthem."
            },
            {
              "name": "input",
              "type": "Optional",
              "optional_inner": {
                "type": "Ref",
                "ref_name": "Value"
              },
              "summary": "Function input parameters according to ABI.",
              "description": null
            }
          ],
          "summary": null,
          "description": null
        },
        {
          "name": "DeploySet",
          "type": "Struct",
          "struct_fields": [
            {
              "name": "tvc",
              "type": "String",
              "summary": "Content of TVC file encoded in `base64`.",
              "description": null
            },
            {
              "name": "workchain_id",
              "type": "Optional",
              "optional_inner": {
                "type": "Number",
                "number_type": "Int",
                "number_size": 32
              },
              "summary": "Target workchain for destination address.",
              "description": "Default is `0`."
            },
            {
              "name": "initial_data",
              "type": "Optional",
              "optional_inner": {
                "type": "Ref",
                "ref_name": "Value"
              },
              "summary": "List of initial values for contract's public variables.",
              "description": null
            },
            {
              "name": "initial_pubkey",
              "type": "Optional",
              "optional_inner": {
                "type": "String"
              },
              "summary": "Optional public key that can be provided in deploy set in order to substitute one in TVM file or provided by Signer.",
              "description": "Public key resolving priority:\n1. Public key from deploy set.\n2. Public key, specified in TVM file.\n3. Public key, provided by Signer."
            }
          ],
          "summary": null,
          "description": null
        },
        {
          "name": "Signer",
          "type": "EnumOfTypes",
          "enum_types": [
            {
              "name": "None",
              "type": "Struct",
              "struct_fields": [],
              "summary": "No keys are provided.",
              "description": "Creates an unsigned message."
            },
            {
              "name": "External",
              "type": "Struct",
              "struct_fields": [
                {
                  "name": "public_key",
                  "type": "String",
                  "summary": null,
                  "description": null
                }
              ],
              "summary": "Only public key is provided in unprefixed hex string format to generate unsigned message and `data_to_sign` which can be signed later.",
              "description": null
            },
            {
              "name": "Keys",
              "type": "Struct",
              "struct_fields": [
                {
                  "name": "keys",
                  "type": "Ref",
                  "ref_name": "crypto.KeyPair",
                  "summary": null,
                  "description": null
                }
              ],
              "summary": "Key pair is provided for signing",
              "description": null
            },
            {
              "name": "SigningBox",
              "type": "Struct",
              "struct_fields": [
                {
                  "name": "handle",
                  "type": "Ref",
                  "ref_name": "crypto.SigningBoxHandle",
                  "summary": null,
                  "description": null
                }
              ],
              "summary": "Signing Box interface is provided for signing, allows Dapps to sign messages using external APIs, such as HSM, cold wallet, etc.",
              "description": null
            }
          ],
          "summary": null,
          "description": null
        },
        {
          "name": "MessageBodyType",
          "type": "EnumOfConsts",
          "enum_consts": [
            {
              "name": "Input",
              "type": "None",
              "summary": "Message contains the input of the ABI function.",
              "description": null
            },
            {
              "name": "Output",
              "type": "None",
              "summary": "Message contains the output of the ABI function.",
              "description": null
            },
            {
              "name": "InternalOutput",
              "type": "None",
              "summary": "Message contains the input of the imported ABI function.",
              "description": "Occurs when contract sends an internal message to other\ncontract."
            },
            {
              "name": "Event",
              "type": "None",
              "summary": "Message contains the input of the ABI event.",
              "description": null
            }
          ],
          "summary": null,
          "description": null
        },
        {
          "name": "StateInitSource",
          "type": "EnumOfTypes",
          "enum_types": [
            {
              "name": "Message",
              "type": "Struct",
              "struct_fields": [
                {
                  "name": "source",
                  "type": "Ref",
                  "ref_name": "abi.MessageSource",
                  "summary": null,
                  "description": null
                }
              ],
              "summary": "Deploy message.",
              "description": null
            },
            {
              "name": "StateInit",
              "type": "Struct",
              "struct_fields": [
                {
                  "name": "code",
                  "type": "String",
                  "summary": "Code BOC.",
                  "description": "Encoded in `base64`."
                },
                {
                  "name": "data",
                  "type": "String",
                  "summary": "Data BOC.",
                  "description": "Encoded in `base64`."
                },
                {
                  "name": "library",
                  "type": "Optional",
                  "optional_inner": {
                    "type": "String"
                  },
                  "summary": "Library BOC.",
                  "description": "Encoded in `base64`."
                }
              ],
              "summary": "State init data.",
              "description": null
            },
            {
              "name": "Tvc",
              "type": "Struct",
              "struct_fields": [
                {
                  "name": "tvc",
                  "type": "String",
                  "summary": null,
                  "description": null
                },
                {
                  "name": "public_key",
                  "type": "Optional",
                  "optional_inner": {
                    "type": "String"
                  },
                  "summary": null,
                  "description": null
                },
                {
                  "name": "init_params",
                  "type": "Optional",
                  "optional_inner": {
                    "type": "Ref",
                    "ref_name": "abi.StateInitParams"
                  },
                  "summary": null,
                  "description": null
                }
              ],
              "summary": "Content of the TVC file.",
              "description": "Encoded in `base64`."
            }
          ],
          "summary": null,
          "description": null
        },
        {
          "name": "StateInitParams",
          "type": "Struct",
          "struct_fields": [
            {
              "name": "abi",
              "type": "Ref",
              "ref_name": "abi.Abi",
              "summary": null,
              "description": null
            },
            {
              "name": "value",
              "type": "Ref",
              "ref_name": "Value",
              "summary": null,
              "description": null
            }
          ],
          "summary": null,
          "description": null
        },
        {
          "name": "MessageSource",
          "type": "EnumOfTypes",
          "enum_types": [
            {
              "name": "Encoded",
              "type": "Struct",
              "struct_fields": [
                {
                  "name": "message",
                  "type": "String",
                  "summary": null,
                  "description": null
                },
                {
                  "name": "abi",
                  "type": "Optional",
                  "optional_inner": {
                    "type": "Ref",
                    "ref_name": "abi.Abi"
                  },
                  "summary": null,
                  "description": null
                }
              ],
              "summary": null,
              "description": null
            },
            {
              "name": "EncodingParams",
              "type": "Ref",
              "ref_name": "abi.ParamsOfEncodeMessage",
              "summary": null,
              "description": null
            }
          ],
          "summary": null,
          "description": null
        },
        {
          "name": "AbiParam",
          "type": "Struct",
          "struct_fields": [
            {
              "name": "name",
              "type": "String",
              "summary": null,
              "description": null
            },
            {
              "name": "type",
              "type": "String",
              "summary": null,
              "description": null
            },
            {
              "name": "components",
              "type": "Optional",
              "optional_inner": {
                "type": "Array",
                "array_item": {
                  "type": "Ref",
                  "ref_name": "abi.AbiParam"
                }
              },
              "summary": null,
              "description": null
            }
          ],
          "summary": null,
          "description": null
        },
        {
          "name": "AbiEvent",
          "type": "Struct",
          "struct_fields": [
            {
              "name": "name",
              "type": "String",
              "summary": null,
              "description": null
            },
            {
              "name": "inputs",
              "type": "Array",
              "array_item": {
                "type": "Ref",
                "ref_name": "abi.AbiParam"
              },
              "summary": null,
              "description": null
            },
            {
              "name": "id",
              "type": "Optional",
              "optional_inner": {
                "type": "Optional",
                "optional_inner": {
                  "type": "String"
                }
              },
              "summary": null,
              "description": null
            }
          ],
          "summary": null,
          "description": null
        },
        {
          "name": "AbiData",
          "type": "Struct",
          "struct_fields": [
            {
              "name": "key",
              "type": "Number",
              "number_type": "UInt",
              "number_size": 32,
              "summary": null,
              "description": null
            },
            {
              "name": "name",
              "type": "String",
              "summary": null,
              "description": null
            },
            {
              "name": "type",
              "type": "String",
              "summary": null,
              "description": null
            },
            {
              "name": "components",
              "type": "Optional",
              "optional_inner": {
                "type": "Array",
                "array_item": {
                  "type": "Ref",
                  "ref_name": "abi.AbiParam"
                }
              },
              "summary": null,
              "description": null
            }
          ],
          "summary": null,
          "description": null
        },
        {
          "name": "AbiFunction",
          "type": "Struct",
          "struct_fields": [
            {
              "name": "name",
              "type": "String",
              "summary": null,
              "description": null
            },
            {
              "name": "inputs",
              "type": "Array",
              "array_item": {
                "type": "Ref",
                "ref_name": "abi.AbiParam"
              },
              "summary": null,
              "description": null
            },
            {
              "name": "outputs",
              "type": "Array",
              "array_item": {
                "type": "Ref",
                "ref_name": "abi.AbiParam"
              },
              "summary": null,
              "description": null
            },
            {
              "name": "id",
              "type": "Optional",
              "optional_inner": {
                "type": "Optional",
                "optional_inner": {
                  "type": "String"
                }
              },
              "summary": null,
              "description": null
            }
          ],
          "summary": null,
          "description": null
        },
        {
          "name": "AbiContract",
          "type": "Struct",
          "struct_fields": [
            {
              "name": "ABI version",
              "type": "Optional",
              "optional_inner": {
                "type": "Number",
                "number_type": "UInt",
                "number_size": 32
              },
              "summary": null,
              "description": null
            },
            {
              "name": "abi_version",
              "type": "Optional",
              "optional_inner": {
                "type": "Number",
                "number_type": "UInt",
                "number_size": 32
              },
              "summary": null,
              "description": null
            },
            {
              "name": "version",
              "type": "Optional",
              "optional_inner": {
                "type": "Optional",
                "optional_inner": {
                  "type": "String"
                }
              },
              "summary": null,
              "description": null
            },
            {
              "name": "header",
              "type": "Optional",
              "optional_inner": {
                "type": "Array",
                "array_item": {
                  "type": "String"
                }
              },
              "summary": null,
              "description": null
            },
            {
              "name": "functions",
              "type": "Optional",
              "optional_inner": {
                "type": "Array",
                "array_item": {
                  "type": "Ref",
                  "ref_name": "abi.AbiFunction"
                }
              },
              "summary": null,
              "description": null
            },
            {
              "name": "events",
              "type": "Optional",
              "optional_inner": {
                "type": "Array",
                "array_item": {
                  "type": "Ref",
                  "ref_name": "abi.AbiEvent"
                }
              },
              "summary": null,
              "description": null
            },
            {
              "name": "data",
              "type": "Optional",
              "optional_inner": {
                "type": "Array",
                "array_item": {
                  "type": "Ref",
                  "ref_name": "abi.AbiData"
                }
              },
              "summary": null,
              "description": null
            },
            {
              "name": "fields",
              "type": "Optional",
              "optional_inner": {
                "type": "Array",
                "array_item": {
                  "type": "Ref",
                  "ref_name": "abi.AbiParam"
                }
              },
              "summary": null,
              "description": null
            }
          ],
          "summary": null,
          "description": null
        },
        {
          "name": "ParamsOfEncodeMessageBody",
          "type": "Struct",
          "struct_fields": [
            {
              "name": "abi",
              "type": "Ref",
              "ref_name": "abi.Abi",
              "summary": "Contract ABI.",
              "description": null
            },
            {
              "name": "call_set",
              "type": "Ref",
              "ref_name": "abi.CallSet",
              "summary": "Function call parameters.",
              "description": "Must be specified in non deploy message.\n\nIn case of deploy message contains parameters of constructor."
            },
            {
              "name": "is_internal",
              "type": "Boolean",
              "summary": "True if internal message body must be encoded.",
              "description": null
            },
            {
              "name": "signer",
              "type": "Ref",
              "ref_name": "abi.Signer",
              "summary": "Signing parameters.",
              "description": null
            },
            {
              "name": "processing_try_index",
              "type": "Optional",
              "optional_inner": {
                "type": "Number",
                "number_type": "UInt",
                "number_size": 8
              },
              "summary": "Processing try index.",
              "description": "Used in message processing with retries.\n\nEncoder uses the provided try index to calculate message\nexpiration time.\n\nExpiration timeouts will grow with every retry.\n\nDefault value is 0."
            }
          ],
          "summary": null,
          "description": null
        },
        {
          "name": "ResultOfEncodeMessageBody",
          "type": "Struct",
          "struct_fields": [
            {
              "name": "body",
              "type": "String",
              "summary": "Message body BOC encoded with `base64`.",
              "description": null
            },
            {
              "name": "data_to_sign",
              "type": "Optional",
              "optional_inner": {
                "type": "String"
              },
              "summary": "Optional data to sign.",
              "description": "Encoded with `base64`. \nPresents when `message` is unsigned. Can be used for external\nmessage signing. Is this case you need to sing this data and\nproduce signed message using `abi.attach_signature`."
            }
          ],
          "summary": null,
          "description": null
        },
        {
          "name": "ParamsOfAttachSignatureToMessageBody",
          "type": "Struct",
          "struct_fields": [
            {
              "name": "abi",
              "type": "Ref",
              "ref_name": "abi.Abi",
              "summary": "Contract ABI",
              "description": null
            },
            {
              "name": "public_key",
              "type": "String",
              "summary": "Public key.",
              "description": "Must be encoded with `hex`."
            },
            {
              "name": "message",
              "type": "String",
              "summary": "Unsigned message body BOC.",
              "description": "Must be encoded with `base64`."
            },
            {
              "name": "signature",
              "type": "String",
              "summary": "Signature.",
              "description": "Must be encoded with `hex`."
            }
          ],
          "summary": null,
          "description": null
        },
        {
          "name": "ResultOfAttachSignatureToMessageBody",
          "type": "Struct",
          "struct_fields": [
            {
              "name": "body",
              "type": "String",
              "summary": null,
              "description": null
            }
          ],
          "summary": null,
          "description": null
        },
        {
          "name": "ParamsOfEncodeMessage",
          "type": "Struct",
          "struct_fields": [
            {
              "name": "abi",
              "type": "Ref",
              "ref_name": "abi.Abi",
              "summary": "Contract ABI.",
              "description": null
            },
            {
              "name": "address",
              "type": "Optional",
              "optional_inner": {
                "type": "String"
              },
              "summary": "Target address the message will be sent to.",
              "description": "Must be specified in case of non-deploy message."
            },
            {
              "name": "deploy_set",
              "type": "Optional",
              "optional_inner": {
                "type": "Ref",
                "ref_name": "abi.DeploySet"
              },
              "summary": "Deploy parameters.",
              "description": "Must be specified in case of deploy message."
            },
            {
              "name": "call_set",
              "type": "Optional",
              "optional_inner": {
                "type": "Ref",
                "ref_name": "abi.CallSet"
              },
              "summary": "Function call parameters.",
              "description": "Must be specified in case of non-deploy message.\n\nIn case of deploy message it is optional and contains parameters\nof the functions that will to be called upon deploy transaction."
            },
            {
              "name": "signer",
              "type": "Ref",
              "ref_name": "abi.Signer",
              "summary": "Signing parameters.",
              "description": null
            },
            {
              "name": "processing_try_index",
              "type": "Optional",
              "optional_inner": {
                "type": "Number",
                "number_type": "UInt",
                "number_size": 8
              },
              "summary": "Processing try index.",
              "description": "Used in message processing with retries (if contract's ABI includes \"expire\" header).\n\nEncoder uses the provided try index to calculate message\nexpiration time. The 1st message expiration time is specified in\nClient config.\n\nExpiration timeouts will grow with every retry.\nRetry grow factor is set in Client config:\n<.....add config parameter with default value here>\n\nDefault value is 0."
            }
          ],
          "summary": null,
          "description": null
        },
        {
          "name": "ResultOfEncodeMessage",
          "type": "Struct",
          "struct_fields": [
            {
              "name": "message",
              "type": "String",
              "summary": "Message BOC encoded with `base64`.",
              "description": null
            },
            {
              "name": "data_to_sign",
              "type": "Optional",
              "optional_inner": {
                "type": "String"
              },
              "summary": "Optional data to be signed encoded in `base64`.",
              "description": "Returned in case of `Signer::External`. Can be used for external\nmessage signing. Is this case you need to use this data to create signature and\nthen produce signed message using `abi.attach_signature`."
            },
            {
              "name": "address",
              "type": "String",
              "summary": "Destination address.",
              "description": null
            },
            {
              "name": "message_id",
              "type": "String",
              "summary": "Message id.",
              "description": null
            }
          ],
          "summary": null,
          "description": null
        },
        {
          "name": "ParamsOfEncodeInternalMessage",
          "type": "Struct",
          "struct_fields": [
            {
              "name": "abi",
              "type": "Optional",
              "optional_inner": {
                "type": "Ref",
                "ref_name": "abi.Abi"
              },
              "summary": "Contract ABI.",
              "description": "Can be None if both deploy_set and call_set are None."
            },
            {
              "name": "address",
              "type": "Optional",
              "optional_inner": {
                "type": "String"
              },
              "summary": "Target address the message will be sent to.",
              "description": "Must be specified in case of non-deploy message."
            },
            {
              "name": "src_address",
              "type": "Optional",
              "optional_inner": {
                "type": "String"
              },
              "summary": "Source address of the message.",
              "description": null
            },
            {
              "name": "deploy_set",
              "type": "Optional",
              "optional_inner": {
                "type": "Ref",
                "ref_name": "abi.DeploySet"
              },
              "summary": "Deploy parameters.",
              "description": "Must be specified in case of deploy message."
            },
            {
              "name": "call_set",
              "type": "Optional",
              "optional_inner": {
                "type": "Ref",
                "ref_name": "abi.CallSet"
              },
              "summary": "Function call parameters.",
              "description": "Must be specified in case of non-deploy message.\n\nIn case of deploy message it is optional and contains parameters\nof the functions that will to be called upon deploy transaction."
            },
            {
              "name": "value",
              "type": "String",
              "summary": "Value in nanotokens to be sent with message.",
              "description": null
            },
            {
              "name": "bounce",
              "type": "Optional",
              "optional_inner": {
                "type": "Boolean"
              },
              "summary": "Flag of bounceable message.",
              "description": "Default is true."
            },
            {
              "name": "enable_ihr",
              "type": "Optional",
              "optional_inner": {
                "type": "Boolean"
              },
              "summary": "Enable Instant Hypercube Routing for the message.",
              "description": "Default is false."
            }
          ],
          "summary": null,
          "description": null
        },
        {
          "name": "ResultOfEncodeInternalMessage",
          "type": "Struct",
          "struct_fields": [
            {
              "name": "message",
              "type": "String",
              "summary": "Message BOC encoded with `base64`.",
              "description": null
            },
            {
              "name": "address",
              "type": "String",
              "summary": "Destination address.",
              "description": null
            },
            {
              "name": "message_id",
              "type": "String",
              "summary": "Message id.",
              "description": null
            }
          ],
          "summary": null,
          "description": null
        },
        {
          "name": "ParamsOfAttachSignature",
          "type": "Struct",
          "struct_fields": [
            {
              "name": "abi",
              "type": "Ref",
              "ref_name": "abi.Abi",
              "summary": "Contract ABI",
              "description": null
            },
            {
              "name": "public_key",
              "type": "String",
              "summary": "Public key encoded in `hex`.",
              "description": null
            },
            {
              "name": "message",
              "type": "String",
              "summary": "Unsigned message BOC encoded in `base64`.",
              "description": null
            },
            {
              "name": "signature",
              "type": "String",
              "summary": "Signature encoded in `hex`.",
              "description": null
            }
          ],
          "summary": null,
          "description": null
        },
        {
          "name": "ResultOfAttachSignature",
          "type": "Struct",
          "struct_fields": [
            {
              "name": "message",
              "type": "String",
              "summary": "Signed message BOC",
              "description": null
            },
            {
              "name": "message_id",
              "type": "String",
              "summary": "Message ID",
              "description": null
            }
          ],
          "summary": null,
          "description": null
        },
        {
          "name": "ParamsOfDecodeMessage",
          "type": "Struct",
          "struct_fields": [
            {
              "name": "abi",
              "type": "Ref",
              "ref_name": "abi.Abi",
              "summary": "contract ABI",
              "description": null
            },
            {
              "name": "message",
              "type": "String",
              "summary": "Message BOC",
              "description": null
            }
          ],
          "summary": null,
          "description": null
        },
        {
          "name": "DecodedMessageBody",
          "type": "Struct",
          "struct_fields": [
            {
              "name": "body_type",
              "type": "Ref",
              "ref_name": "abi.MessageBodyType",
              "summary": "Type of the message body content.",
              "description": null
            },
            {
              "name": "name",
              "type": "String",
              "summary": "Function or event name.",
              "description": null
            },
            {
              "name": "value",
              "type": "Optional",
              "optional_inner": {
                "type": "Ref",
                "ref_name": "Value"
              },
              "summary": "Parameters or result value.",
              "description": null
            },
            {
              "name": "header",
              "type": "Optional",
              "optional_inner": {
                "type": "Ref",
                "ref_name": "abi.FunctionHeader"
              },
              "summary": "Function header.",
              "description": null
            }
          ],
          "summary": null,
          "description": null
        },
        {
          "name": "ParamsOfDecodeMessageBody",
          "type": "Struct",
          "struct_fields": [
            {
              "name": "abi",
              "type": "Ref",
              "ref_name": "abi.Abi",
              "summary": "Contract ABI used to decode.",
              "description": null
            },
            {
              "name": "body",
              "type": "String",
              "summary": "Message body BOC encoded in `base64`.",
              "description": null
            },
            {
              "name": "is_internal",
              "type": "Boolean",
              "summary": "True if the body belongs to the internal message.",
              "description": null
            }
          ],
          "summary": null,
          "description": null
        },
        {
          "name": "ParamsOfEncodeAccount",
          "type": "Struct",
          "struct_fields": [
            {
              "name": "state_init",
              "type": "Ref",
              "ref_name": "abi.StateInitSource",
              "summary": "Source of the account state init.",
              "description": null
            },
            {
              "name": "balance",
              "type": "Optional",
              "optional_inner": {
                "type": "BigInt",
                "number_type": "UInt",
                "number_size": 64
              },
              "summary": "Initial balance.",
              "description": null
            },
            {
              "name": "last_trans_lt",
              "type": "Optional",
              "optional_inner": {
                "type": "BigInt",
                "number_type": "UInt",
                "number_size": 64
              },
              "summary": "Initial value for the `last_trans_lt`.",
              "description": null
            },
            {
              "name": "last_paid",
              "type": "Optional",
              "optional_inner": {
                "type": "Number",
                "number_type": "UInt",
                "number_size": 32
              },
              "summary": "Initial value for the `last_paid`.",
              "description": null
            },
            {
              "name": "boc_cache",
              "type": "Optional",
              "optional_inner": {
                "type": "Ref",
                "ref_name": "boc.BocCacheType"
              },
              "summary": "Cache type to put the result.",
              "description": "The BOC itself returned if no cache type provided"
            }
          ],
          "summary": null,
          "description": null
        },
        {
          "name": "ResultOfEncodeAccount",
          "type": "Struct",
          "struct_fields": [
            {
              "name": "account",
              "type": "String",
              "summary": "Account BOC encoded in `base64`.",
              "description": null
            },
            {
              "name": "id",
              "type": "String",
              "summary": "Account ID  encoded in `hex`.",
              "description": null
            }
          ],
          "summary": null,
          "description": null
        },
        {
          "name": "ParamsOfDecodeAccountData",
          "type": "Struct",
          "struct_fields": [
            {
              "name": "abi",
              "type": "Ref",
              "ref_name": "abi.Abi",
              "summary": "Contract ABI",
              "description": null
            },
            {
              "name": "data",
              "type": "String",
              "summary": "Data BOC or BOC handle",
              "description": null
            }
          ],
          "summary": null,
          "description": null
        },
        {
          "name": "ResultOfDecodeData",
          "type": "Struct",
          "struct_fields": [
            {
              "name": "data",
              "type": "Ref",
              "ref_name": "Value",
              "summary": "Decoded data as a JSON structure.",
              "description": null
            }
          ],
          "summary": null,
          "description": null
        },
        {
          "name": "ParamsOfUpdateInitialData",
          "type": "Struct",
          "struct_fields": [
            {
              "name": "abi",
              "type": "Optional",
              "optional_inner": {
                "type": "Ref",
                "ref_name": "abi.Abi"
              },
              "summary": "Contract ABI",
              "description": null
            },
            {
              "name": "data",
              "type": "String",
              "summary": "Data BOC or BOC handle",
              "description": null
            },
            {
              "name": "initial_data",
              "type": "Optional",
              "optional_inner": {
                "type": "Ref",
                "ref_name": "Value"
              },
              "summary": "List of initial values for contract's static variables.",
              "description": "`abi` parameter should be provided to set initial data"
            },
            {
              "name": "initial_pubkey",
              "type": "Optional",
              "optional_inner": {
                "type": "String"
              },
              "summary": "Initial account owner's public key to set into account data",
              "description": null
            },
            {
              "name": "boc_cache",
              "type": "Optional",
              "optional_inner": {
                "type": "Ref",
                "ref_name": "boc.BocCacheType"
              },
              "summary": "Cache type to put the result. The BOC itself returned if no cache type provided.",
              "description": null
            }
          ],
          "summary": null,
          "description": null
        },
        {
          "name": "ResultOfUpdateInitialData",
          "type": "Struct",
          "struct_fields": [
            {
              "name": "data",
              "type": "String",
              "summary": "Updated data BOC or BOC handle",
              "description": null
            }
          ],
          "summary": null,
          "description": null
        },
        {
          "name": "ParamsOfDecodeInitialData",
          "type": "Struct",
          "struct_fields": [
            {
              "name": "abi",
              "type": "Optional",
              "optional_inner": {
                "type": "Ref",
                "ref_name": "abi.Abi"
              },
              "summary": "Contract ABI.",
              "description": "Initial data is decoded if this parameter is provided"
            },
            {
              "name": "data",
              "type": "String",
              "summary": "Data BOC or BOC handle",
              "description": null
            }
          ],
          "summary": null,
          "description": null
        },
        {
          "name": "ResultOfDecodeInitialData",
          "type": "Struct",
          "struct_fields": [
            {
              "name": "initial_data",
              "type": "Optional",
              "optional_inner": {
                "type": "Ref",
                "ref_name": "Value"
              },
              "summary": "List of initial values of contract's public variables.",
              "description": "Initial data is decoded if `abi` input parameter is provided"
            },
            {
              "name": "initial_pubkey",
              "type": "String",
              "summary": "Initial account owner's public key",
              "description": null
            }
          ],
          "summary": null,
          "description": null
        }
      ],
      "functions": [
        {
          "name": "encode_message_body",
          "summary": "Encodes message body according to ABI function call.",
          "description": null,
          "params": [
            {
              "name": "context",
              "type": "Generic",
              "generic_name": "Arc",
              "generic_args": [
                {
                  "type": "Ref",
                  "ref_name": "ClientContext"
                }
              ],
              "summary": null,
              "description": null
            },
            {
              "name": "params",
              "type": "Ref",
              "ref_name": "abi.ParamsOfEncodeMessageBody",
              "summary": null,
              "description": null
            }
          ],
          "result": {
            "type": "Generic",
            "generic_name": "ClientResult",
            "generic_args": [
              {
                "type": "Ref",
                "ref_name": "abi.ResultOfEncodeMessageBody"
              }
            ]
          },
          "errors": null
        },
        {
          "name": "attach_signature_to_message_body",
          "summary": null,
          "description": null,
          "params": [
            {
              "name": "context",
              "type": "Generic",
              "generic_name": "Arc",
              "generic_args": [
                {
                  "type": "Ref",
                  "ref_name": "ClientContext"
                }
              ],
              "summary": null,
              "description": null
            },
            {
              "name": "params",
              "type": "Ref",
              "ref_name": "abi.ParamsOfAttachSignatureToMessageBody",
              "summary": null,
              "description": null
            }
          ],
          "result": {
            "type": "Generic",
            "generic_name": "ClientResult",
            "generic_args": [
              {
                "type": "Ref",
                "ref_name": "abi.ResultOfAttachSignatureToMessageBody"
              }
            ]
          },
          "errors": null
        },
        {
          "name": "encode_message",
          "summary": "Encodes an ABI-compatible message",
          "description": "Allows to encode deploy and function call messages,\nboth signed and unsigned.\n\nUse cases include messages of any possible type:\n- deploy with initial function call (i.e. `constructor` or any other function that is used for some kind\nof initialization);\n- deploy without initial function call;\n- signed/unsigned + data for signing.\n\n`Signer` defines how the message should or shouldn't be signed:\n\n`Signer::None` creates an unsigned message. This may be needed in case of some public methods,\nthat do not require authorization by pubkey.\n\n`Signer::External` takes public key and returns `data_to_sign` for later signing.\nUse `attach_signature` method with the result signature to get the signed message.\n\n`Signer::Keys` creates a signed message with provided key pair.\n\n[SOON] `Signer::SigningBox` Allows using a special interface to implement signing\nwithout private key disclosure to SDK. For instance, in case of using a cold wallet or HSM,\nwhen application calls some API to sign data.\n\nThere is an optional public key can be provided in deploy set in order to substitute one\nin TVM file.\n\nPublic key resolving priority:\n1. Public key from deploy set.\n2. Public key, specified in TVM file.\n3. Public key, provided by signer.",
          "params": [
            {
              "name": "context",
              "type": "Generic",
              "generic_name": "Arc",
              "generic_args": [
                {
                  "type": "Ref",
                  "ref_name": "ClientContext"
                }
              ],
              "summary": null,
              "description": null
            },
            {
              "name": "params",
              "type": "Ref",
              "ref_name": "abi.ParamsOfEncodeMessage",
              "summary": null,
              "description": null
            }
          ],
          "result": {
            "type": "Generic",
            "generic_name": "ClientResult",
            "generic_args": [
              {
                "type": "Ref",
                "ref_name": "abi.ResultOfEncodeMessage"
              }
            ]
          },
          "errors": null
        },
        {
          "name": "encode_internal_message",
          "summary": "Encodes an internal ABI-compatible message",
          "description": "Allows to encode deploy and function call messages.\n\nUse cases include messages of any possible type:\n- deploy with initial function call (i.e. `constructor` or any other function that is used for some kind\nof initialization);\n- deploy without initial function call;\n- simple function call\n\nThere is an optional public key can be provided in deploy set in order to substitute one\nin TVM file.\n\nPublic key resolving priority:\n1. Public key from deploy set.\n2. Public key, specified in TVM file.",
          "params": [
            {
              "name": "context",
              "type": "Generic",
              "generic_name": "Arc",
              "generic_args": [
                {
                  "type": "Ref",
                  "ref_name": "ClientContext"
                }
              ],
              "summary": null,
              "description": null
            },
            {
              "name": "params",
              "type": "Ref",
              "ref_name": "abi.ParamsOfEncodeInternalMessage",
              "summary": null,
              "description": null
            }
          ],
          "result": {
            "type": "Generic",
            "generic_name": "ClientResult",
            "generic_args": [
              {
                "type": "Ref",
                "ref_name": "abi.ResultOfEncodeInternalMessage"
              }
            ]
          },
          "errors": null
        },
        {
          "name": "attach_signature",
          "summary": "Combines `hex`-encoded `signature` with `base64`-encoded `unsigned_message`. Returns signed message encoded in `base64`.",
          "description": null,
          "params": [
            {
              "name": "context",
              "type": "Generic",
              "generic_name": "Arc",
              "generic_args": [
                {
                  "type": "Ref",
                  "ref_name": "ClientContext"
                }
              ],
              "summary": null,
              "description": null
            },
            {
              "name": "params",
              "type": "Ref",
              "ref_name": "abi.ParamsOfAttachSignature",
              "summary": null,
              "description": null
            }
          ],
          "result": {
            "type": "Generic",
            "generic_name": "ClientResult",
            "generic_args": [
              {
                "type": "Ref",
                "ref_name": "abi.ResultOfAttachSignature"
              }
            ]
          },
          "errors": null
        },
        {
          "name": "decode_message",
          "summary": "Decodes message body using provided message BOC and ABI.",
          "description": null,
          "params": [
            {
              "name": "context",
              "type": "Generic",
              "generic_name": "Arc",
              "generic_args": [
                {
                  "type": "Ref",
                  "ref_name": "ClientContext"
                }
              ],
              "summary": null,
              "description": null
            },
            {
              "name": "params",
              "type": "Ref",
              "ref_name": "abi.ParamsOfDecodeMessage",
              "summary": null,
              "description": null
            }
          ],
          "result": {
            "type": "Generic",
            "generic_name": "ClientResult",
            "generic_args": [
              {
                "type": "Ref",
                "ref_name": "abi.DecodedMessageBody"
              }
            ]
          },
          "errors": null
        },
        {
          "name": "decode_message_body",
          "summary": "Decodes message body using provided body BOC and ABI.",
          "description": null,
          "params": [
            {
              "name": "context",
              "type": "Generic",
              "generic_name": "Arc",
              "generic_args": [
                {
                  "type": "Ref",
                  "ref_name": "ClientContext"
                }
              ],
              "summary": null,
              "description": null
            },
            {
              "name": "params",
              "type": "Ref",
              "ref_name": "abi.ParamsOfDecodeMessageBody",
              "summary": null,
              "description": null
            }
          ],
          "result": {
            "type": "Generic",
            "generic_name": "ClientResult",
            "generic_args": [
              {
                "type": "Ref",
                "ref_name": "abi.DecodedMessageBody"
              }
            ]
          },
          "errors": null
        },
        {
          "name": "encode_account",
          "summary": "Creates account state BOC",
          "description": "Creates account state provided with one of these sets of data :\n1. BOC of code, BOC of data, BOC of library\n2. TVC (string in `base64`), keys, init params",
          "params": [
            {
              "name": "context",
              "type": "Generic",
              "generic_name": "Arc",
              "generic_args": [
                {
                  "type": "Ref",
                  "ref_name": "ClientContext"
                }
              ],
              "summary": null,
              "description": null
            },
            {
              "name": "params",
              "type": "Ref",
              "ref_name": "abi.ParamsOfEncodeAccount",
              "summary": null,
              "description": null
            }
          ],
          "result": {
            "type": "Generic",
            "generic_name": "ClientResult",
            "generic_args": [
              {
                "type": "Ref",
                "ref_name": "abi.ResultOfEncodeAccount"
              }
            ]
          },
          "errors": null
        },
        {
          "name": "decode_account_data",
          "summary": "Decodes account data using provided data BOC and ABI.",
          "description": "Note: this feature requires ABI 2.1 or higher.",
          "params": [
            {
              "name": "context",
              "type": "Generic",
              "generic_name": "Arc",
              "generic_args": [
                {
                  "type": "Ref",
                  "ref_name": "ClientContext"
                }
              ],
              "summary": null,
              "description": null
            },
            {
              "name": "params",
              "type": "Ref",
              "ref_name": "abi.ParamsOfDecodeAccountData",
              "summary": null,
              "description": null
            }
          ],
          "result": {
            "type": "Generic",
            "generic_name": "ClientResult",
            "generic_args": [
              {
                "type": "Ref",
                "ref_name": "abi.ResultOfDecodeData"
              }
            ]
          },
          "errors": null
        },
        {
          "name": "update_initial_data",
          "summary": "Updates initial account data with initial values for the contract's static variables and owner's public key. This operation is applicable only for initial account data (before deploy). If the contract is already deployed, its data doesn't contain this data section any more.",
          "description": null,
          "params": [
            {
              "name": "context",
              "type": "Generic",
              "generic_name": "Arc",
              "generic_args": [
                {
                  "type": "Ref",
                  "ref_name": "ClientContext"
                }
              ],
              "summary": null,
              "description": null
            },
            {
              "name": "params",
              "type": "Ref",
              "ref_name": "abi.ParamsOfUpdateInitialData",
              "summary": null,
              "description": null
            }
          ],
          "result": {
            "type": "Generic",
            "generic_name": "ClientResult",
            "generic_args": [
              {
                "type": "Ref",
                "ref_name": "abi.ResultOfUpdateInitialData"
              }
            ]
          },
          "errors": null
        },
        {
          "name": "decode_initial_data",
          "summary": "Decodes initial values of a contract's static variables and owner's public key from account initial data This operation is applicable only for initial account data (before deploy). If the contract is already deployed, its data doesn't contain this data section any more.",
          "description": null,
          "params": [
            {
              "name": "context",
              "type": "Generic",
              "generic_name": "Arc",
              "generic_args": [
                {
                  "type": "Ref",
                  "ref_name": "ClientContext"
                }
              ],
              "summary": null,
              "description": null
            },
            {
              "name": "params",
              "type": "Ref",
              "ref_name": "abi.ParamsOfDecodeInitialData",
              "summary": null,
              "description": null
            }
          ],
          "result": {
            "type": "Generic",
            "generic_name": "ClientResult",
            "generic_args": [
              {
                "type": "Ref",
                "ref_name": "abi.ResultOfDecodeInitialData"
              }
            ]
          },
          "errors": null
        }
      ]
    },
    {
      "name": "boc",
      "summary": "BOC manipulation module.",
      "description": null,
      "types": [
        {
          "name": "BocCacheType",
          "type": "EnumOfTypes",
          "enum_types": [
            {
              "name": "Pinned",
              "type": "Struct",
              "struct_fields": [
                {
                  "name": "pin",
                  "type": "String",
                  "summary": null,
                  "description": null
                }
              ],
              "summary": "Pin the BOC with `pin` name.",
              "description": "Such BOC will not be removed from cache until it is unpinned"
            },
            {
              "name": "Unpinned",
              "type": "Struct",
              "struct_fields": [],
              "summary": " ",
              "description": null
            }
          ],
          "summary": null,
          "description": null
        },
        {
          "name": "BocErrorCode",
          "type": "EnumOfConsts",
          "enum_consts": [
            {
              "name": "InvalidBoc",
              "type": "Number",
              "value": "201",
              "summary": null,
              "description": null
            },
            {
              "name": "SerializationError",
              "type": "Number",
              "value": "202",
              "summary": null,
              "description": null
            },
            {
              "name": "InappropriateBlock",
              "type": "Number",
              "value": "203",
              "summary": null,
              "description": null
            },
            {
              "name": "MissingSourceBoc",
              "type": "Number",
              "value": "204",
              "summary": null,
              "description": null
            },
            {
              "name": "InsufficientCacheSize",
              "type": "Number",
              "value": "205",
              "summary": null,
              "description": null
            },
            {
              "name": "BocRefNotFound",
              "type": "Number",
              "value": "206",
              "summary": null,
              "description": null
            },
            {
              "name": "InvalidBocRef",
              "type": "Number",
              "value": "207",
              "summary": null,
              "description": null
            }
          ],
          "summary": null,
          "description": null
        },
        {
          "name": "ParamsOfParse",
          "type": "Struct",
          "struct_fields": [
            {
              "name": "boc",
              "type": "String",
              "summary": "BOC encoded as base64",
              "description": null
            }
          ],
          "summary": null,
          "description": null
        },
        {
          "name": "ResultOfParse",
          "type": "Struct",
          "struct_fields": [
            {
              "name": "parsed",
              "type": "Ref",
              "ref_name": "Value",
              "summary": "JSON containing parsed BOC",
              "description": null
            }
          ],
          "summary": null,
          "description": null
        },
        {
          "name": "ParamsOfParseShardstate",
          "type": "Struct",
          "struct_fields": [
            {
              "name": "boc",
              "type": "String",
              "summary": "BOC encoded as base64",
              "description": null
            },
            {
              "name": "id",
              "type": "String",
              "summary": "Shardstate identificator",
              "description": null
            },
            {
              "name": "workchain_id",
              "type": "Number",
              "number_type": "Int",
              "number_size": 32,
              "summary": "Workchain shardstate belongs to",
              "description": null
            }
          ],
          "summary": null,
          "description": null
        },
        {
          "name": "ParamsOfGetBlockchainConfig",
          "type": "Struct",
          "struct_fields": [
            {
              "name": "block_boc",
              "type": "String",
              "summary": "Key block BOC or zerostate BOC encoded as base64",
              "description": null
            }
          ],
          "summary": null,
          "description": null
        },
        {
          "name": "ResultOfGetBlockchainConfig",
          "type": "Struct",
          "struct_fields": [
            {
              "name": "config_boc",
              "type": "String",
              "summary": "Blockchain config BOC encoded as base64",
              "description": null
            }
          ],
          "summary": null,
          "description": null
        },
        {
          "name": "ParamsOfGetBocHash",
          "type": "Struct",
          "struct_fields": [
            {
              "name": "boc",
              "type": "String",
              "summary": "BOC encoded as base64 or BOC handle",
              "description": null
            }
          ],
          "summary": null,
          "description": null
        },
        {
          "name": "ResultOfGetBocHash",
          "type": "Struct",
          "struct_fields": [
            {
              "name": "hash",
              "type": "String",
              "summary": "BOC root hash encoded with hex",
              "description": null
            }
          ],
          "summary": null,
          "description": null
        },
        {
          "name": "ParamsOfGetBocDepth",
          "type": "Struct",
          "struct_fields": [
            {
              "name": "boc",
              "type": "String",
              "summary": "BOC encoded as base64 or BOC handle",
              "description": null
            }
          ],
          "summary": null,
          "description": null
        },
        {
          "name": "ResultOfGetBocDepth",
          "type": "Struct",
          "struct_fields": [
            {
              "name": "depth",
              "type": "Number",
              "number_type": "UInt",
              "number_size": 32,
              "summary": "BOC root cell depth",
              "description": null
            }
          ],
          "summary": null,
          "description": null
        },
        {
          "name": "ParamsOfGetCodeFromTvc",
          "type": "Struct",
          "struct_fields": [
            {
              "name": "tvc",
              "type": "String",
              "summary": "Contract TVC image or image BOC handle",
              "description": null
            }
          ],
          "summary": null,
          "description": null
        },
        {
          "name": "ResultOfGetCodeFromTvc",
          "type": "Struct",
          "struct_fields": [
            {
              "name": "code",
              "type": "String",
              "summary": "Contract code encoded as base64",
              "description": null
            }
          ],
          "summary": null,
          "description": null
        },
        {
          "name": "ParamsOfBocCacheGet",
          "type": "Struct",
          "struct_fields": [
            {
              "name": "boc_ref",
              "type": "String",
              "summary": "Reference to the cached BOC",
              "description": null
            }
          ],
          "summary": null,
          "description": null
        },
        {
          "name": "ResultOfBocCacheGet",
          "type": "Struct",
          "struct_fields": [
            {
              "name": "boc",
              "type": "Optional",
              "optional_inner": {
                "type": "String"
              },
              "summary": "BOC encoded as base64.",
              "description": null
            }
          ],
          "summary": null,
          "description": null
        },
        {
          "name": "ParamsOfBocCacheSet",
          "type": "Struct",
          "struct_fields": [
            {
              "name": "boc",
              "type": "String",
              "summary": "BOC encoded as base64 or BOC reference",
              "description": null
            },
            {
              "name": "cache_type",
              "type": "Ref",
              "ref_name": "boc.BocCacheType",
              "summary": "Cache type",
              "description": null
            }
          ],
          "summary": null,
          "description": null
        },
        {
          "name": "ResultOfBocCacheSet",
          "type": "Struct",
          "struct_fields": [
            {
              "name": "boc_ref",
              "type": "String",
              "summary": "Reference to the cached BOC",
              "description": null
            }
          ],
          "summary": null,
          "description": null
        },
        {
          "name": "ParamsOfBocCacheUnpin",
          "type": "Struct",
          "struct_fields": [
            {
              "name": "pin",
              "type": "String",
              "summary": "Pinned name",
              "description": null
            },
            {
              "name": "boc_ref",
              "type": "Optional",
              "optional_inner": {
                "type": "String"
              },
              "summary": "Reference to the cached BOC.",
              "description": "If it is provided then only referenced BOC is unpinned"
            }
          ],
          "summary": null,
          "description": null
        },
        {
          "name": "BuilderOp",
          "type": "EnumOfTypes",
          "enum_types": [
            {
              "name": "Integer",
              "type": "Struct",
              "struct_fields": [
                {
                  "name": "size",
                  "type": "Number",
                  "number_type": "UInt",
                  "number_size": 32,
                  "summary": "Bit size of the value.",
                  "description": null
                },
                {
                  "name": "value",
                  "type": "Ref",
                  "ref_name": "Value",
                  "summary": "Value: - `Number` containing integer number.",
                  "description": "e.g. `123`, `-123`. - Decimal string. e.g. `\"123\"`, `\"-123\"`.\n- `0x` prefixed hexadecimal string.\n  e.g `0x123`, `0X123`, `-0x123`."
                }
              ],
              "summary": "Append integer to cell data.",
              "description": null
            },
            {
              "name": "BitString",
              "type": "Struct",
              "struct_fields": [
                {
                  "name": "value",
                  "type": "String",
                  "summary": "Bit string content using bitstring notation. See `TON VM specification` 1.0.",
                  "description": "Contains hexadecimal string representation:\n- Can end with `_` tag.\n- Can be prefixed with `x` or `X`.\n- Can be prefixed with `x{` or `X{` and ended with `}`.\n\nContains binary string represented as a sequence\nof `0` and `1` prefixed with `n` or `N`.\n\nExamples:\n`1AB`, `x1ab`, `X1AB`, `x{1abc}`, `X{1ABC}`\n`2D9_`, `x2D9_`, `X2D9_`, `x{2D9_}`, `X{2D9_}`\n`n00101101100`, `N00101101100`"
                }
              ],
              "summary": "Append bit string to cell data.",
              "description": null
            },
            {
              "name": "Cell",
              "type": "Struct",
              "struct_fields": [
                {
                  "name": "builder",
                  "type": "Array",
                  "array_item": {
                    "type": "Ref",
                    "ref_name": "boc.BuilderOp"
                  },
                  "summary": "Nested cell builder",
                  "description": null
                }
              ],
              "summary": "Append ref to nested cells",
              "description": null
            },
            {
              "name": "CellBoc",
              "type": "Struct",
              "struct_fields": [
                {
                  "name": "boc",
                  "type": "String",
                  "summary": "Nested cell BOC encoded with `base64` or BOC cache key.",
                  "description": null
                }
              ],
              "summary": "Append ref to nested cell",
              "description": null
            }
          ],
          "summary": "Cell builder operation.",
          "description": null
        },
        {
          "name": "ParamsOfEncodeBoc",
          "type": "Struct",
          "struct_fields": [
            {
              "name": "builder",
              "type": "Array",
              "array_item": {
                "type": "Ref",
                "ref_name": "boc.BuilderOp"
              },
              "summary": "Cell builder operations.",
              "description": null
            },
            {
              "name": "boc_cache",
              "type": "Optional",
              "optional_inner": {
                "type": "Ref",
                "ref_name": "boc.BocCacheType"
              },
              "summary": "Cache type to put the result. The BOC itself returned if no cache type provided.",
              "description": null
            }
          ],
          "summary": null,
          "description": null
        },
        {
          "name": "ResultOfEncodeBoc",
          "type": "Struct",
          "struct_fields": [
            {
              "name": "boc",
              "type": "String",
              "summary": "Encoded cell BOC or BOC cache key.",
              "description": null
            }
          ],
          "summary": null,
          "description": null
        },
        {
          "name": "ParamsOfGetCodeSalt",
          "type": "Struct",
          "struct_fields": [
            {
              "name": "code",
              "type": "String",
              "summary": "Contract code BOC encoded as base64 or code BOC handle",
              "description": null
            },
            {
              "name": "boc_cache",
              "type": "Optional",
              "optional_inner": {
                "type": "Ref",
                "ref_name": "boc.BocCacheType"
              },
              "summary": "Cache type to put the result. The BOC itself returned if no cache type provided.",
              "description": null
            }
          ],
          "summary": null,
          "description": null
        },
        {
          "name": "ResultOfGetCodeSalt",
          "type": "Struct",
          "struct_fields": [
            {
              "name": "salt",
              "type": "Optional",
              "optional_inner": {
                "type": "String"
              },
              "summary": "Contract code salt if present.",
              "description": "BOC encoded as base64 or BOC handle"
            }
          ],
          "summary": null,
          "description": null
        },
        {
          "name": "ParamsOfSetCodeSalt",
          "type": "Struct",
          "struct_fields": [
            {
              "name": "code",
              "type": "String",
              "summary": "Contract code BOC encoded as base64 or code BOC handle",
              "description": null
            },
            {
              "name": "salt",
              "type": "String",
              "summary": "Code salt to set.",
              "description": "BOC encoded as base64 or BOC handle"
            },
            {
              "name": "boc_cache",
              "type": "Optional",
              "optional_inner": {
                "type": "Ref",
                "ref_name": "boc.BocCacheType"
              },
              "summary": "Cache type to put the result. The BOC itself returned if no cache type provided.",
              "description": null
            }
          ],
          "summary": null,
          "description": null
        },
        {
          "name": "ResultOfSetCodeSalt",
          "type": "Struct",
          "struct_fields": [
            {
              "name": "code",
              "type": "String",
              "summary": "Contract code with salt set.",
              "description": "BOC encoded as base64 or BOC handle"
            }
          ],
          "summary": null,
          "description": null
        },
        {
          "name": "ParamsOfDecodeTvc",
          "type": "Struct",
          "struct_fields": [
            {
              "name": "tvc",
              "type": "String",
              "summary": "Contract TVC image BOC encoded as base64 or BOC handle",
              "description": null
            },
            {
              "name": "boc_cache",
              "type": "Optional",
              "optional_inner": {
                "type": "Ref",
                "ref_name": "boc.BocCacheType"
              },
              "summary": "Cache type to put the result. The BOC itself returned if no cache type provided.",
              "description": null
            }
          ],
          "summary": null,
          "description": null
        },
        {
          "name": "ResultOfDecodeTvc",
          "type": "Struct",
          "struct_fields": [
            {
              "name": "code",
              "type": "Optional",
              "optional_inner": {
                "type": "String"
              },
              "summary": "Contract code BOC encoded as base64 or BOC handle",
              "description": null
            },
            {
              "name": "code_hash",
              "type": "Optional",
              "optional_inner": {
                "type": "String"
              },
              "summary": "Contract code hash",
              "description": null
            },
            {
              "name": "code_depth",
              "type": "Optional",
              "optional_inner": {
                "type": "Number",
                "number_type": "UInt",
                "number_size": 32
              },
              "summary": "Contract code depth",
              "description": null
            },
            {
              "name": "data",
              "type": "Optional",
              "optional_inner": {
                "type": "String"
              },
              "summary": "Contract data BOC encoded as base64 or BOC handle",
              "description": null
            },
            {
              "name": "data_hash",
              "type": "Optional",
              "optional_inner": {
                "type": "String"
              },
              "summary": "Contract data hash",
              "description": null
            },
            {
              "name": "data_depth",
              "type": "Optional",
              "optional_inner": {
                "type": "Number",
                "number_type": "UInt",
                "number_size": 32
              },
              "summary": "Contract data depth",
              "description": null
            },
            {
              "name": "library",
              "type": "Optional",
              "optional_inner": {
                "type": "String"
              },
              "summary": "Contract library BOC encoded as base64 or BOC handle",
              "description": null
            },
            {
              "name": "tick",
              "type": "Optional",
              "optional_inner": {
                "type": "Boolean"
              },
              "summary": "`special.tick` field.",
              "description": "Specifies the contract ability to handle tick transactions"
            },
            {
              "name": "tock",
              "type": "Optional",
              "optional_inner": {
                "type": "Boolean"
              },
              "summary": "`special.tock` field.",
              "description": "Specifies the contract ability to handle tock transactions"
            },
            {
              "name": "split_depth",
              "type": "Optional",
              "optional_inner": {
                "type": "Number",
                "number_type": "UInt",
                "number_size": 32
              },
              "summary": "Is present and non-zero only in instances of large smart contracts",
              "description": null
            },
            {
              "name": "compiler_version",
              "type": "Optional",
              "optional_inner": {
                "type": "String"
              },
              "summary": "Compiler version, for example 'sol 0.49.0'",
              "description": null
            }
          ],
          "summary": null,
          "description": null
        },
        {
          "name": "ParamsOfEncodeTvc",
          "type": "Struct",
          "struct_fields": [
            {
              "name": "code",
              "type": "Optional",
              "optional_inner": {
                "type": "String"
              },
              "summary": "Contract code BOC encoded as base64 or BOC handle",
              "description": null
            },
            {
              "name": "data",
              "type": "Optional",
              "optional_inner": {
                "type": "String"
              },
              "summary": "Contract data BOC encoded as base64 or BOC handle",
              "description": null
            },
            {
              "name": "library",
              "type": "Optional",
              "optional_inner": {
                "type": "String"
              },
              "summary": "Contract library BOC encoded as base64 or BOC handle",
              "description": null
            },
            {
              "name": "tick",
              "type": "Optional",
              "optional_inner": {
                "type": "Boolean"
              },
              "summary": "`special.tick` field.",
              "description": "Specifies the contract ability to handle tick transactions"
            },
            {
              "name": "tock",
              "type": "Optional",
              "optional_inner": {
                "type": "Boolean"
              },
              "summary": "`special.tock` field.",
              "description": "Specifies the contract ability to handle tock transactions"
            },
            {
              "name": "split_depth",
              "type": "Optional",
              "optional_inner": {
                "type": "Number",
                "number_type": "UInt",
                "number_size": 32
              },
              "summary": "Is present and non-zero only in instances of large smart contracts",
              "description": null
            },
            {
              "name": "boc_cache",
              "type": "Optional",
              "optional_inner": {
                "type": "Ref",
                "ref_name": "boc.BocCacheType"
              },
              "summary": "Cache type to put the result. The BOC itself returned if no cache type provided.",
              "description": null
            }
          ],
          "summary": null,
          "description": null
        },
        {
          "name": "ResultOfEncodeTvc",
          "type": "Struct",
          "struct_fields": [
            {
              "name": "tvc",
              "type": "String",
              "summary": "Contract TVC image BOC encoded as base64 or BOC handle of boc_cache parameter was specified",
              "description": null
            }
          ],
          "summary": null,
          "description": null
        },
        {
          "name": "ParamsOfGetCompilerVersion",
          "type": "Struct",
          "struct_fields": [
            {
              "name": "code",
              "type": "String",
              "summary": "Contract code BOC encoded as base64 or code BOC handle",
              "description": null
            }
          ],
          "summary": null,
          "description": null
        },
        {
          "name": "ResultOfGetCompilerVersion",
          "type": "Struct",
          "struct_fields": [
            {
              "name": "version",
              "type": "Optional",
              "optional_inner": {
                "type": "String"
              },
              "summary": "Compiler version, for example 'sol 0.49.0'",
              "description": null
            }
          ],
          "summary": null,
          "description": null
        }
      ],
      "functions": [
        {
          "name": "parse_message",
          "summary": "Parses message boc into a JSON",
          "description": "JSON structure is compatible with GraphQL API message object",
          "params": [
            {
              "name": "context",
              "type": "Generic",
              "generic_name": "Arc",
              "generic_args": [
                {
                  "type": "Ref",
                  "ref_name": "ClientContext"
                }
              ],
              "summary": null,
              "description": null
            },
            {
              "name": "params",
              "type": "Ref",
              "ref_name": "boc.ParamsOfParse",
              "summary": null,
              "description": null
            }
          ],
          "result": {
            "type": "Generic",
            "generic_name": "ClientResult",
            "generic_args": [
              {
                "type": "Ref",
                "ref_name": "boc.ResultOfParse"
              }
            ]
          },
          "errors": null
        },
        {
          "name": "parse_transaction",
          "summary": "Parses transaction boc into a JSON",
          "description": "JSON structure is compatible with GraphQL API transaction object",
          "params": [
            {
              "name": "context",
              "type": "Generic",
              "generic_name": "Arc",
              "generic_args": [
                {
                  "type": "Ref",
                  "ref_name": "ClientContext"
                }
              ],
              "summary": null,
              "description": null
            },
            {
              "name": "params",
              "type": "Ref",
              "ref_name": "boc.ParamsOfParse",
              "summary": null,
              "description": null
            }
          ],
          "result": {
            "type": "Generic",
            "generic_name": "ClientResult",
            "generic_args": [
              {
                "type": "Ref",
                "ref_name": "boc.ResultOfParse"
              }
            ]
          },
          "errors": null
        },
        {
          "name": "parse_account",
          "summary": "Parses account boc into a JSON",
          "description": "JSON structure is compatible with GraphQL API account object",
          "params": [
            {
              "name": "context",
              "type": "Generic",
              "generic_name": "Arc",
              "generic_args": [
                {
                  "type": "Ref",
                  "ref_name": "ClientContext"
                }
              ],
              "summary": null,
              "description": null
            },
            {
              "name": "params",
              "type": "Ref",
              "ref_name": "boc.ParamsOfParse",
              "summary": null,
              "description": null
            }
          ],
          "result": {
            "type": "Generic",
            "generic_name": "ClientResult",
            "generic_args": [
              {
                "type": "Ref",
                "ref_name": "boc.ResultOfParse"
              }
            ]
          },
          "errors": null
        },
        {
          "name": "parse_block",
          "summary": "Parses block boc into a JSON",
          "description": "JSON structure is compatible with GraphQL API block object",
          "params": [
            {
              "name": "context",
              "type": "Generic",
              "generic_name": "Arc",
              "generic_args": [
                {
                  "type": "Ref",
                  "ref_name": "ClientContext"
                }
              ],
              "summary": null,
              "description": null
            },
            {
              "name": "params",
              "type": "Ref",
              "ref_name": "boc.ParamsOfParse",
              "summary": null,
              "description": null
            }
          ],
          "result": {
            "type": "Generic",
            "generic_name": "ClientResult",
            "generic_args": [
              {
                "type": "Ref",
                "ref_name": "boc.ResultOfParse"
              }
            ]
          },
          "errors": null
        },
        {
          "name": "parse_shardstate",
          "summary": "Parses shardstate boc into a JSON",
          "description": "JSON structure is compatible with GraphQL API shardstate object",
          "params": [
            {
              "name": "context",
              "type": "Generic",
              "generic_name": "Arc",
              "generic_args": [
                {
                  "type": "Ref",
                  "ref_name": "ClientContext"
                }
              ],
              "summary": null,
              "description": null
            },
            {
              "name": "params",
              "type": "Ref",
              "ref_name": "boc.ParamsOfParseShardstate",
              "summary": null,
              "description": null
            }
          ],
          "result": {
            "type": "Generic",
            "generic_name": "ClientResult",
            "generic_args": [
              {
                "type": "Ref",
                "ref_name": "boc.ResultOfParse"
              }
            ]
          },
          "errors": null
        },
        {
          "name": "get_blockchain_config",
          "summary": "Extract blockchain configuration from key block and also from zerostate.",
          "description": null,
          "params": [
            {
              "name": "context",
              "type": "Generic",
              "generic_name": "Arc",
              "generic_args": [
                {
                  "type": "Ref",
                  "ref_name": "ClientContext"
                }
              ],
              "summary": null,
              "description": null
            },
            {
              "name": "params",
              "type": "Ref",
              "ref_name": "boc.ParamsOfGetBlockchainConfig",
              "summary": null,
              "description": null
            }
          ],
          "result": {
            "type": "Generic",
            "generic_name": "ClientResult",
            "generic_args": [
              {
                "type": "Ref",
                "ref_name": "boc.ResultOfGetBlockchainConfig"
              }
            ]
          },
          "errors": null
        },
        {
          "name": "get_boc_hash",
          "summary": "Calculates BOC root hash",
          "description": null,
          "params": [
            {
              "name": "context",
              "type": "Generic",
              "generic_name": "Arc",
              "generic_args": [
                {
                  "type": "Ref",
                  "ref_name": "ClientContext"
                }
              ],
              "summary": null,
              "description": null
            },
            {
              "name": "params",
              "type": "Ref",
              "ref_name": "boc.ParamsOfGetBocHash",
              "summary": null,
              "description": null
            }
          ],
          "result": {
            "type": "Generic",
            "generic_name": "ClientResult",
            "generic_args": [
              {
                "type": "Ref",
                "ref_name": "boc.ResultOfGetBocHash"
              }
            ]
          },
          "errors": null
        },
        {
          "name": "get_boc_depth",
          "summary": "Calculates BOC depth",
          "description": null,
          "params": [
            {
              "name": "context",
              "type": "Generic",
              "generic_name": "Arc",
              "generic_args": [
                {
                  "type": "Ref",
                  "ref_name": "ClientContext"
                }
              ],
              "summary": null,
              "description": null
            },
            {
              "name": "params",
              "type": "Ref",
              "ref_name": "boc.ParamsOfGetBocDepth",
              "summary": null,
              "description": null
            }
          ],
          "result": {
            "type": "Generic",
            "generic_name": "ClientResult",
            "generic_args": [
              {
                "type": "Ref",
                "ref_name": "boc.ResultOfGetBocDepth"
              }
            ]
          },
          "errors": null
        },
        {
          "name": "get_code_from_tvc",
          "summary": "Extracts code from TVC contract image",
          "description": null,
          "params": [
            {
              "name": "context",
              "type": "Generic",
              "generic_name": "Arc",
              "generic_args": [
                {
                  "type": "Ref",
                  "ref_name": "ClientContext"
                }
              ],
              "summary": null,
              "description": null
            },
            {
              "name": "params",
              "type": "Ref",
              "ref_name": "boc.ParamsOfGetCodeFromTvc",
              "summary": null,
              "description": null
            }
          ],
          "result": {
            "type": "Generic",
            "generic_name": "ClientResult",
            "generic_args": [
              {
                "type": "Ref",
                "ref_name": "boc.ResultOfGetCodeFromTvc"
              }
            ]
          },
          "errors": null
        },
        {
          "name": "cache_get",
          "summary": "Get BOC from cache",
          "description": null,
          "params": [
            {
              "name": "context",
              "type": "Generic",
              "generic_name": "Arc",
              "generic_args": [
                {
                  "type": "Ref",
                  "ref_name": "ClientContext"
                }
              ],
              "summary": null,
              "description": null
            },
            {
              "name": "params",
              "type": "Ref",
              "ref_name": "boc.ParamsOfBocCacheGet",
              "summary": null,
              "description": null
            }
          ],
          "result": {
            "type": "Generic",
            "generic_name": "ClientResult",
            "generic_args": [
              {
                "type": "Ref",
                "ref_name": "boc.ResultOfBocCacheGet"
              }
            ]
          },
          "errors": null
        },
        {
          "name": "cache_set",
          "summary": "Save BOC into cache",
          "description": null,
          "params": [
            {
              "name": "context",
              "type": "Generic",
              "generic_name": "Arc",
              "generic_args": [
                {
                  "type": "Ref",
                  "ref_name": "ClientContext"
                }
              ],
              "summary": null,
              "description": null
            },
            {
              "name": "params",
              "type": "Ref",
              "ref_name": "boc.ParamsOfBocCacheSet",
              "summary": null,
              "description": null
            }
          ],
          "result": {
            "type": "Generic",
            "generic_name": "ClientResult",
            "generic_args": [
              {
                "type": "Ref",
                "ref_name": "boc.ResultOfBocCacheSet"
              }
            ]
          },
          "errors": null
        },
        {
          "name": "cache_unpin",
          "summary": "Unpin BOCs with specified pin.",
          "description": "BOCs which don't have another pins will be removed from cache",
          "params": [
            {
              "name": "context",
              "type": "Generic",
              "generic_name": "Arc",
              "generic_args": [
                {
                  "type": "Ref",
                  "ref_name": "ClientContext"
                }
              ],
              "summary": null,
              "description": null
            },
            {
              "name": "params",
              "type": "Ref",
              "ref_name": "boc.ParamsOfBocCacheUnpin",
              "summary": null,
              "description": null
            }
          ],
          "result": {
            "type": "Generic",
            "generic_name": "ClientResult",
            "generic_args": [
              {
                "type": "None"
              }
            ]
          },
          "errors": null
        },
        {
          "name": "encode_boc",
          "summary": "Encodes bag of cells (BOC) with builder operations. This method provides the same functionality as Solidity TvmBuilder. Resulting BOC of this method can be passed into Solidity and C++ contracts as TvmCell type",
          "description": null,
          "params": [
            {
              "name": "context",
              "type": "Generic",
              "generic_name": "Arc",
              "generic_args": [
                {
                  "type": "Ref",
                  "ref_name": "ClientContext"
                }
              ],
              "summary": null,
              "description": null
            },
            {
              "name": "params",
              "type": "Ref",
              "ref_name": "boc.ParamsOfEncodeBoc",
              "summary": null,
              "description": null
            }
          ],
          "result": {
            "type": "Generic",
            "generic_name": "ClientResult",
            "generic_args": [
              {
                "type": "Ref",
                "ref_name": "boc.ResultOfEncodeBoc"
              }
            ]
          },
          "errors": null
        },
        {
          "name": "get_code_salt",
          "summary": "Returns the contract code's salt if it is present.",
          "description": null,
          "params": [
            {
              "name": "context",
              "type": "Generic",
              "generic_name": "Arc",
              "generic_args": [
                {
                  "type": "Ref",
                  "ref_name": "ClientContext"
                }
              ],
              "summary": null,
              "description": null
            },
            {
              "name": "params",
              "type": "Ref",
              "ref_name": "boc.ParamsOfGetCodeSalt",
              "summary": null,
              "description": null
            }
          ],
          "result": {
            "type": "Generic",
            "generic_name": "ClientResult",
            "generic_args": [
              {
                "type": "Ref",
                "ref_name": "boc.ResultOfGetCodeSalt"
              }
            ]
          },
          "errors": null
        },
        {
          "name": "set_code_salt",
          "summary": "Sets new salt to contract code.",
          "description": "Returns the new contract code with salt.",
          "params": [
            {
              "name": "context",
              "type": "Generic",
              "generic_name": "Arc",
              "generic_args": [
                {
                  "type": "Ref",
                  "ref_name": "ClientContext"
                }
              ],
              "summary": null,
              "description": null
            },
            {
              "name": "params",
              "type": "Ref",
              "ref_name": "boc.ParamsOfSetCodeSalt",
              "summary": null,
              "description": null
            }
          ],
          "result": {
            "type": "Generic",
            "generic_name": "ClientResult",
            "generic_args": [
              {
                "type": "Ref",
                "ref_name": "boc.ResultOfSetCodeSalt"
              }
            ]
          },
          "errors": null
        },
        {
          "name": "decode_tvc",
          "summary": "Decodes tvc into code, data, libraries and special options.",
          "description": null,
          "params": [
            {
              "name": "context",
              "type": "Generic",
              "generic_name": "Arc",
              "generic_args": [
                {
                  "type": "Ref",
                  "ref_name": "ClientContext"
                }
              ],
              "summary": null,
              "description": null
            },
            {
              "name": "params",
              "type": "Ref",
              "ref_name": "boc.ParamsOfDecodeTvc",
              "summary": null,
              "description": null
            }
          ],
          "result": {
            "type": "Generic",
            "generic_name": "ClientResult",
            "generic_args": [
              {
                "type": "Ref",
                "ref_name": "boc.ResultOfDecodeTvc"
              }
            ]
          },
          "errors": null
        },
        {
          "name": "encode_tvc",
          "summary": "Encodes tvc from code, data, libraries ans special options (see input params)",
          "description": null,
          "params": [
            {
              "name": "context",
              "type": "Generic",
              "generic_name": "Arc",
              "generic_args": [
                {
                  "type": "Ref",
                  "ref_name": "ClientContext"
                }
              ],
              "summary": null,
              "description": null
            },
            {
              "name": "params",
              "type": "Ref",
              "ref_name": "boc.ParamsOfEncodeTvc",
              "summary": null,
              "description": null
            }
          ],
          "result": {
            "type": "Generic",
            "generic_name": "ClientResult",
            "generic_args": [
              {
                "type": "Ref",
                "ref_name": "boc.ResultOfEncodeTvc"
              }
            ]
          },
          "errors": null
        },
        {
          "name": "get_compiler_version",
          "summary": "Returns the compiler version used to compile the code.",
          "description": null,
          "params": [
            {
              "name": "context",
              "type": "Generic",
              "generic_name": "Arc",
              "generic_args": [
                {
                  "type": "Ref",
                  "ref_name": "ClientContext"
                }
              ],
              "summary": null,
              "description": null
            },
            {
              "name": "params",
              "type": "Ref",
              "ref_name": "boc.ParamsOfGetCompilerVersion",
              "summary": null,
              "description": null
            }
          ],
          "result": {
            "type": "Generic",
            "generic_name": "ClientResult",
            "generic_args": [
              {
                "type": "Ref",
                "ref_name": "boc.ResultOfGetCompilerVersion"
              }
            ]
          },
          "errors": null
        }
      ]
    },
    {
      "name": "processing",
      "summary": "Message processing module.",
      "description": "This module incorporates functions related to complex message\nprocessing scenarios.",
      "types": [
        {
          "name": "ProcessingErrorCode",
          "type": "EnumOfConsts",
          "enum_consts": [
            {
              "name": "MessageAlreadyExpired",
              "type": "Number",
              "value": "501",
              "summary": null,
              "description": null
            },
            {
              "name": "MessageHasNotDestinationAddress",
              "type": "Number",
              "value": "502",
              "summary": null,
              "description": null
            },
            {
              "name": "CanNotBuildMessageCell",
              "type": "Number",
              "value": "503",
              "summary": null,
              "description": null
            },
            {
              "name": "FetchBlockFailed",
              "type": "Number",
              "value": "504",
              "summary": null,
              "description": null
            },
            {
              "name": "SendMessageFailed",
              "type": "Number",
              "value": "505",
              "summary": null,
              "description": null
            },
            {
              "name": "InvalidMessageBoc",
              "type": "Number",
              "value": "506",
              "summary": null,
              "description": null
            },
            {
              "name": "MessageExpired",
              "type": "Number",
              "value": "507",
              "summary": null,
              "description": null
            },
            {
              "name": "TransactionWaitTimeout",
              "type": "Number",
              "value": "508",
              "summary": null,
              "description": null
            },
            {
              "name": "InvalidBlockReceived",
              "type": "Number",
              "value": "509",
              "summary": null,
              "description": null
            },
            {
              "name": "CanNotCheckBlockShard",
              "type": "Number",
              "value": "510",
              "summary": null,
              "description": null
            },
            {
              "name": "BlockNotFound",
              "type": "Number",
              "value": "511",
              "summary": null,
              "description": null
            },
            {
              "name": "InvalidData",
              "type": "Number",
              "value": "512",
              "summary": null,
              "description": null
            },
            {
              "name": "ExternalSignerMustNotBeUsed",
              "type": "Number",
              "value": "513",
              "summary": null,
              "description": null
            }
          ],
          "summary": null,
          "description": null
        },
        {
          "name": "ProcessingEvent",
          "type": "EnumOfTypes",
          "enum_types": [
            {
              "name": "WillFetchFirstBlock",
              "type": "Struct",
              "struct_fields": [],
              "summary": "Notifies the application that the account's current shard block will be fetched from the network. This step is performed before the message sending so that sdk knows starting from which block it will search for the transaction.",
              "description": "Fetched block will be used later in waiting phase."
            },
            {
              "name": "FetchFirstBlockFailed",
              "type": "Struct",
              "struct_fields": [
                {
                  "name": "error",
                  "type": "Ref",
                  "ref_name": "client.ClientError",
                  "summary": null,
                  "description": null
                }
              ],
              "summary": "Notifies the app that the client has failed to fetch the account's current shard block.",
              "description": "This may happen due to the network issues. Receiving this event means that message processing will not proceed -\nmessage was not sent, and Developer can try to run `process_message` again,\nin the hope that the connection is restored."
            },
            {
              "name": "WillSend",
              "type": "Struct",
              "struct_fields": [
                {
                  "name": "shard_block_id",
                  "type": "String",
                  "summary": null,
                  "description": null
                },
                {
                  "name": "message_id",
                  "type": "String",
                  "summary": null,
                  "description": null
                },
                {
                  "name": "message",
                  "type": "String",
                  "summary": null,
                  "description": null
                }
              ],
              "summary": "Notifies the app that the message will be sent to the network. This event means that the account's current shard block was successfully fetched and the message was successfully created (`abi.encode_message` function was executed successfully).",
              "description": null
            },
            {
              "name": "DidSend",
              "type": "Struct",
              "struct_fields": [
                {
                  "name": "shard_block_id",
                  "type": "String",
                  "summary": null,
                  "description": null
                },
                {
                  "name": "message_id",
                  "type": "String",
                  "summary": null,
                  "description": null
                },
                {
                  "name": "message",
                  "type": "String",
                  "summary": null,
                  "description": null
                }
              ],
              "summary": "Notifies the app that the message was sent to the network, i.e `processing.send_message` was successfuly executed. Now, the message is in the blockchain. If Application exits at this phase, Developer needs to proceed with processing after the application is restored with `wait_for_transaction` function, passing shard_block_id and message from this event.",
              "description": "Do not forget to specify abi of your contract as well, it is crucial for proccessing. See `processing.wait_for_transaction` documentation."
            },
            {
              "name": "SendFailed",
              "type": "Struct",
              "struct_fields": [
                {
                  "name": "shard_block_id",
                  "type": "String",
                  "summary": null,
                  "description": null
                },
                {
                  "name": "message_id",
                  "type": "String",
                  "summary": null,
                  "description": null
                },
                {
                  "name": "message",
                  "type": "String",
                  "summary": null,
                  "description": null
                },
                {
                  "name": "error",
                  "type": "Ref",
                  "ref_name": "client.ClientError",
                  "summary": null,
                  "description": null
                }
              ],
              "summary": "Notifies the app that the sending operation was failed with network error.",
              "description": "Nevertheless the processing will be continued at the waiting\nphase because the message possibly has been delivered to the\nnode.\nIf Application exits at this phase, Developer needs to proceed with processing\nafter the application is restored with `wait_for_transaction` function, passing\nshard_block_id and message from this event. Do not forget to specify abi of your contract\nas well, it is crucial for proccessing. See `processing.wait_for_transaction` documentation."
            },
            {
              "name": "WillFetchNextBlock",
              "type": "Struct",
              "struct_fields": [
                {
                  "name": "shard_block_id",
                  "type": "String",
                  "summary": null,
                  "description": null
                },
                {
                  "name": "message_id",
                  "type": "String",
                  "summary": null,
                  "description": null
                },
                {
                  "name": "message",
                  "type": "String",
                  "summary": null,
                  "description": null
                }
              ],
              "summary": "Notifies the app that the next shard block will be fetched from the network.",
              "description": "Event can occurs more than one time due to block walking\nprocedure.\nIf Application exits at this phase, Developer needs to proceed with processing\nafter the application is restored with `wait_for_transaction` function, passing\nshard_block_id and message from this event. Do not forget to specify abi of your contract\nas well, it is crucial for proccessing. See `processing.wait_for_transaction` documentation."
            },
            {
              "name": "FetchNextBlockFailed",
              "type": "Struct",
              "struct_fields": [
                {
                  "name": "shard_block_id",
                  "type": "String",
                  "summary": null,
                  "description": null
                },
                {
                  "name": "message_id",
                  "type": "String",
                  "summary": null,
                  "description": null
                },
                {
                  "name": "message",
                  "type": "String",
                  "summary": null,
                  "description": null
                },
                {
                  "name": "error",
                  "type": "Ref",
                  "ref_name": "client.ClientError",
                  "summary": null,
                  "description": null
                }
              ],
              "summary": "Notifies the app that the next block can't be fetched.",
              "description": "If no block was fetched within `NetworkConfig.wait_for_timeout` then processing stops.\nThis may happen when the shard stops, or there are other network issues.\nIn this case Developer should resume message processing with `wait_for_transaction`, passing shard_block_id,\nmessage and contract abi to it. Note that passing ABI is crucial, because it will influence the processing strategy.\n\nAnother way to tune this is to specify long timeout in `NetworkConfig.wait_for_timeout`"
            },
            {
              "name": "MessageExpired",
              "type": "Struct",
              "struct_fields": [
                {
                  "name": "message_id",
                  "type": "String",
                  "summary": null,
                  "description": null
                },
                {
                  "name": "message",
                  "type": "String",
                  "summary": null,
                  "description": null
                },
                {
                  "name": "error",
                  "type": "Ref",
                  "ref_name": "client.ClientError",
                  "summary": null,
                  "description": null
                }
              ],
              "summary": "Notifies the app that the message was not executed within expire timeout on-chain and will never be because it is already expired. The expiration timeout can be configured with `AbiConfig` parameters.",
              "description": "This event occurs only for the contracts which ABI includes \"expire\" header.\n\nIf Application specifies `NetworkConfig.message_retries_count` > 0, then `process_message`\nwill perform retries: will create a new message and send it again and repeat it untill it reaches\nthe maximum retries count or receives a successful result.  All the processing\nevents will be repeated."
            }
          ],
          "summary": null,
          "description": null
        },
        {
          "name": "ResultOfProcessMessage",
          "type": "Struct",
          "struct_fields": [
            {
              "name": "transaction",
              "type": "Ref",
              "ref_name": "Value",
              "summary": "Parsed transaction.",
              "description": "In addition to the regular transaction fields there is a\n`boc` field encoded with `base64` which contains source\ntransaction BOC."
            },
            {
              "name": "out_messages",
              "type": "Array",
              "array_item": {
                "type": "String"
              },
              "summary": "List of output messages' BOCs.",
              "description": "Encoded as `base64`"
            },
            {
              "name": "decoded",
              "type": "Optional",
              "optional_inner": {
                "type": "Ref",
                "ref_name": "processing.DecodedOutput"
              },
              "summary": "Optional decoded message bodies according to the optional `abi` parameter.",
              "description": null
            },
            {
              "name": "fees",
              "type": "Ref",
              "ref_name": "tvm.TransactionFees",
              "summary": "Transaction fees",
              "description": null
            }
          ],
          "summary": null,
          "description": null
        },
        {
          "name": "DecodedOutput",
          "type": "Struct",
          "struct_fields": [
            {
              "name": "out_messages",
              "type": "Array",
              "array_item": {
                "type": "Optional",
                "optional_inner": {
                  "type": "Ref",
                  "ref_name": "abi.DecodedMessageBody"
                }
              },
              "summary": "Decoded bodies of the out messages.",
              "description": "If the message can't be decoded, then `None` will be stored in\nthe appropriate position."
            },
            {
              "name": "output",
              "type": "Optional",
              "optional_inner": {
                "type": "Ref",
                "ref_name": "Value"
              },
              "summary": "Decoded body of the function output message.",
              "description": null
            }
          ],
          "summary": null,
          "description": null
        },
        {
          "name": "ParamsOfSendMessage",
          "type": "Struct",
          "struct_fields": [
            {
              "name": "message",
              "type": "String",
              "summary": "Message BOC.",
              "description": null
            },
            {
              "name": "abi",
              "type": "Optional",
              "optional_inner": {
                "type": "Ref",
                "ref_name": "abi.Abi"
              },
              "summary": "Optional message ABI.",
              "description": "If this parameter is specified and the message has the\n`expire` header then expiration time will be checked against\nthe current time to prevent unnecessary sending of already expired message.\n\nThe `message already expired` error will be returned in this\ncase.\n\nNote, that specifying `abi` for ABI compliant contracts is\nstrongly recommended, so that proper processing strategy can be\nchosen."
            },
            {
              "name": "send_events",
              "type": "Boolean",
              "summary": "Flag for requesting events sending",
              "description": null
            }
          ],
          "summary": null,
          "description": null
        },
        {
          "name": "ResultOfSendMessage",
          "type": "Struct",
          "struct_fields": [
            {
              "name": "shard_block_id",
              "type": "String",
              "summary": "The last generated shard block of the message destination account before the message was sent.",
              "description": "This block id must be used as a parameter of the\n`wait_for_transaction`."
            },
            {
              "name": "sending_endpoints",
              "type": "Array",
              "array_item": {
                "type": "String"
              },
              "summary": "The list of endpoints to which the message was sent.",
              "description": "This list id must be used as a parameter of the\n`wait_for_transaction`."
            }
          ],
          "summary": null,
          "description": null
        },
        {
          "name": "ParamsOfWaitForTransaction",
          "type": "Struct",
          "struct_fields": [
            {
              "name": "abi",
              "type": "Optional",
              "optional_inner": {
                "type": "Ref",
                "ref_name": "abi.Abi"
              },
              "summary": "Optional ABI for decoding the transaction result.",
              "description": "If it is specified, then the output messages' bodies will be\ndecoded according to this ABI.\n\nThe `abi_decoded` result field will be filled out."
            },
            {
              "name": "message",
              "type": "String",
              "summary": "Message BOC.",
              "description": "Encoded with `base64`."
            },
            {
              "name": "shard_block_id",
              "type": "String",
              "summary": "The last generated block id of the destination account shard before the message was sent.",
              "description": "You must provide the same value as the `send_message` has returned."
            },
            {
              "name": "send_events",
              "type": "Boolean",
              "summary": "Flag that enables/disables intermediate events",
              "description": null
            },
            {
              "name": "sending_endpoints",
              "type": "Optional",
              "optional_inner": {
                "type": "Array",
                "array_item": {
                  "type": "String"
                }
              },
              "summary": "The list of endpoints to which the message was sent.",
              "description": "Use this field to get more informative errors.\nProvide the same value as the `send_message` has returned.\nIf the message was not delivered (expired), SDK will log the endpoint URLs, used for its sending."
            }
          ],
          "summary": null,
          "description": null
        },
        {
          "name": "ParamsOfProcessMessage",
          "type": "Struct",
          "struct_fields": [
            {
              "name": "message_encode_params",
              "type": "Ref",
              "ref_name": "abi.ParamsOfEncodeMessage",
              "summary": "Message encode parameters.",
              "description": null
            },
            {
              "name": "send_events",
              "type": "Boolean",
              "summary": "Flag for requesting events sending",
              "description": null
            }
          ],
          "summary": null,
          "description": null
        }
      ],
      "functions": [
        {
          "name": "send_message",
          "summary": "Sends message to the network",
          "description": "Sends message to the network and returns the last generated shard block of the destination account\nbefore the message was sent. It will be required later for message processing.",
          "params": [
            {
              "name": "context",
              "type": "Generic",
              "generic_name": "Arc",
              "generic_args": [
                {
                  "type": "Ref",
                  "ref_name": "ClientContext"
                }
              ],
              "summary": null,
              "description": null
            },
            {
              "name": "params",
              "type": "Ref",
              "ref_name": "processing.ParamsOfSendMessage",
              "summary": null,
              "description": null
            },
            {
              "name": "callback",
              "type": "Generic",
              "generic_name": "Arc",
              "generic_args": [
                {
                  "type": "Ref",
                  "ref_name": "Request"
                }
              ],
              "summary": null,
              "description": null
            }
          ],
          "result": {
            "type": "Generic",
            "generic_name": "ClientResult",
            "generic_args": [
              {
                "type": "Ref",
                "ref_name": "processing.ResultOfSendMessage"
              }
            ]
          },
          "errors": null
        },
        {
          "name": "wait_for_transaction",
          "summary": "Performs monitoring of the network for the result transaction of the external inbound message processing.",
          "description": "`send_events` enables intermediate events, such as `WillFetchNextBlock`,\n`FetchNextBlockFailed` that may be useful for logging of new shard blocks creation\nduring message processing.\n\nNote, that presence of the `abi` parameter is critical for ABI\ncompliant contracts. Message processing uses drastically\ndifferent strategy for processing message for contracts which\nABI includes \"expire\" header.\n\nWhen the ABI header `expire` is present, the processing uses\n`message expiration` strategy:\n- The maximum block gen time is set to\n  `message_expiration_timeout + transaction_wait_timeout`.\n- When maximum block gen time is reached, the processing will\n  be finished with `MessageExpired` error.\n\nWhen the ABI header `expire` isn't present or `abi` parameter\nisn't specified, the processing uses `transaction waiting`\nstrategy:\n- The maximum block gen time is set to\n  `now() + transaction_wait_timeout`.\n\n- If maximum block gen time is reached and no result transaction is found,\nthe processing will exit with an error.",
          "params": [
            {
              "name": "context",
              "type": "Generic",
              "generic_name": "Arc",
              "generic_args": [
                {
                  "type": "Ref",
                  "ref_name": "ClientContext"
                }
              ],
              "summary": null,
              "description": null
            },
            {
              "name": "params",
              "type": "Ref",
              "ref_name": "processing.ParamsOfWaitForTransaction",
              "summary": null,
              "description": null
            },
            {
              "name": "callback",
              "type": "Generic",
              "generic_name": "Arc",
              "generic_args": [
                {
                  "type": "Ref",
                  "ref_name": "Request"
                }
              ],
              "summary": null,
              "description": null
            }
          ],
          "result": {
            "type": "Generic",
            "generic_name": "ClientResult",
            "generic_args": [
              {
                "type": "Ref",
                "ref_name": "processing.ResultOfProcessMessage"
              }
            ]
          },
          "errors": null
        },
        {
          "name": "process_message",
          "summary": "Creates message, sends it to the network and monitors its processing.",
          "description": "Creates ABI-compatible message,\nsends it to the network and monitors for the result transaction.\nDecodes the output messages' bodies.\n\nIf contract's ABI includes \"expire\" header, then\nSDK implements retries in case of unsuccessful message delivery within the expiration\ntimeout: SDK recreates the message, sends it and processes it again.\n\nThe intermediate events, such as `WillFetchFirstBlock`, `WillSend`, `DidSend`,\n`WillFetchNextBlock`, etc - are switched on/off by `send_events` flag\nand logged into the supplied callback function.\n\nThe retry configuration parameters are defined in the client's `NetworkConfig` and `AbiConfig`.\n\nIf contract's ABI does not include \"expire\" header\nthen, if no transaction is found within the network timeout (see config parameter ), exits with error.",
          "params": [
            {
              "name": "context",
              "type": "Generic",
              "generic_name": "Arc",
              "generic_args": [
                {
                  "type": "Ref",
                  "ref_name": "ClientContext"
                }
              ],
              "summary": null,
              "description": null
            },
            {
              "name": "params",
              "type": "Ref",
              "ref_name": "processing.ParamsOfProcessMessage",
              "summary": null,
              "description": null
            },
            {
              "name": "request",
              "type": "Generic",
              "generic_name": "Arc",
              "generic_args": [
                {
                  "type": "Ref",
                  "ref_name": "Request"
                }
              ],
              "summary": null,
              "description": null
            }
          ],
          "result": {
            "type": "Generic",
            "generic_name": "ClientResult",
            "generic_args": [
              {
                "type": "Ref",
                "ref_name": "processing.ResultOfProcessMessage"
              }
            ]
          },
          "errors": null
        }
      ]
    },
    {
      "name": "utils",
      "summary": "Misc utility Functions.",
      "description": null,
      "types": [
        {
          "name": "AddressStringFormat",
          "type": "EnumOfTypes",
          "enum_types": [
            {
              "name": "AccountId",
              "type": "Struct",
              "struct_fields": [],
              "summary": null,
              "description": null
            },
            {
              "name": "Hex",
              "type": "Struct",
              "struct_fields": [],
              "summary": null,
              "description": null
            },
            {
              "name": "Base64",
              "type": "Struct",
              "struct_fields": [
                {
                  "name": "url",
                  "type": "Boolean",
                  "summary": null,
                  "description": null
                },
                {
                  "name": "test",
                  "type": "Boolean",
                  "summary": null,
                  "description": null
                },
                {
                  "name": "bounce",
                  "type": "Boolean",
                  "summary": null,
                  "description": null
                }
              ],
              "summary": null,
              "description": null
            }
          ],
          "summary": null,
          "description": null
        },
        {
          "name": "AccountAddressType",
          "type": "EnumOfConsts",
          "enum_consts": [
            {
              "name": "AccountId",
              "type": "None",
              "summary": null,
              "description": null
            },
            {
              "name": "Hex",
              "type": "None",
              "summary": null,
              "description": null
            },
            {
              "name": "Base64",
              "type": "None",
              "summary": null,
              "description": null
            }
          ],
          "summary": null,
          "description": null
        },
        {
          "name": "ParamsOfConvertAddress",
          "type": "Struct",
          "struct_fields": [
            {
              "name": "address",
              "type": "String",
              "summary": "Account address in any TON format.",
              "description": null
            },
            {
              "name": "output_format",
              "type": "Ref",
              "ref_name": "utils.AddressStringFormat",
              "summary": "Specify the format to convert to.",
              "description": null
            }
          ],
          "summary": null,
          "description": null
        },
        {
          "name": "ResultOfConvertAddress",
          "type": "Struct",
          "struct_fields": [
            {
              "name": "address",
              "type": "String",
              "summary": "Address in the specified format",
              "description": null
            }
          ],
          "summary": null,
          "description": null
        },
        {
          "name": "ParamsOfGetAddressType",
          "type": "Struct",
          "struct_fields": [
            {
              "name": "address",
              "type": "String",
              "summary": "Account address in any TON format.",
              "description": null
            }
          ],
          "summary": null,
          "description": null
        },
        {
          "name": "ResultOfGetAddressType",
          "type": "Struct",
          "struct_fields": [
            {
              "name": "address_type",
              "type": "Ref",
              "ref_name": "utils.AccountAddressType",
              "summary": "Account address type.",
              "description": null
            }
          ],
          "summary": null,
          "description": null
        },
        {
          "name": "ParamsOfCalcStorageFee",
          "type": "Struct",
          "struct_fields": [
            {
              "name": "account",
              "type": "String",
              "summary": null,
              "description": null
            },
            {
              "name": "period",
              "type": "Number",
              "number_type": "UInt",
              "number_size": 32,
              "summary": null,
              "description": null
            }
          ],
          "summary": null,
          "description": null
        },
        {
          "name": "ResultOfCalcStorageFee",
          "type": "Struct",
          "struct_fields": [
            {
              "name": "fee",
              "type": "String",
              "summary": null,
              "description": null
            }
          ],
          "summary": null,
          "description": null
        },
        {
          "name": "ParamsOfCompressZstd",
          "type": "Struct",
          "struct_fields": [
            {
              "name": "uncompressed",
              "type": "String",
              "summary": "Uncompressed data.",
              "description": "Must be encoded as base64."
            },
            {
              "name": "level",
              "type": "Optional",
              "optional_inner": {
                "type": "Number",
                "number_type": "Int",
                "number_size": 32
              },
              "summary": "Compression level, from 1 to 21. Where: 1 - lowest compression level (fastest compression); 21 - highest compression level (slowest compression). If level is omitted, the default compression level is used (currently `3`).",
              "description": null
            }
          ],
          "summary": null,
          "description": null
        },
        {
          "name": "ResultOfCompressZstd",
          "type": "Struct",
          "struct_fields": [
            {
              "name": "compressed",
              "type": "String",
              "summary": "Compressed data.",
              "description": "Must be encoded as base64."
            }
          ],
          "summary": null,
          "description": null
        },
        {
          "name": "ParamsOfDecompressZstd",
          "type": "Struct",
          "struct_fields": [
            {
              "name": "compressed",
              "type": "String",
              "summary": "Compressed data.",
              "description": "Must be encoded as base64."
            }
          ],
          "summary": null,
          "description": null
        },
        {
          "name": "ResultOfDecompressZstd",
          "type": "Struct",
          "struct_fields": [
            {
              "name": "decompressed",
              "type": "String",
              "summary": "Decompressed data.",
              "description": "Must be encoded as base64."
            }
          ],
          "summary": null,
          "description": null
        }
      ],
      "functions": [
        {
          "name": "convert_address",
          "summary": "Converts address from any TON format to any TON format",
          "description": null,
          "params": [
            {
              "name": "_context",
              "type": "Generic",
              "generic_name": "Arc",
              "generic_args": [
                {
                  "type": "Ref",
                  "ref_name": "ClientContext"
                }
              ],
              "summary": null,
              "description": null
            },
            {
              "name": "params",
              "type": "Ref",
              "ref_name": "utils.ParamsOfConvertAddress",
              "summary": null,
              "description": null
            }
          ],
          "result": {
            "type": "Generic",
            "generic_name": "ClientResult",
            "generic_args": [
              {
                "type": "Ref",
                "ref_name": "utils.ResultOfConvertAddress"
              }
            ]
          },
          "errors": null
        },
        {
          "name": "get_address_type",
          "summary": "Validates and returns the type of any TON address.",
          "description": "Address types are the following\n\n`0:919db8e740d50bf349df2eea03fa30c385d846b991ff5542e67098ee833fc7f7` - standard TON address most\ncommonly used in all cases. Also called as hex address\n`919db8e740d50bf349df2eea03fa30c385d846b991ff5542e67098ee833fc7f7` - account ID. A part of full\naddress. Identifies account inside particular workchain\n`EQCRnbjnQNUL80nfLuoD+jDDhdhGuZH/VULmcJjugz/H9wam` - base64 address. Also called \"user-friendly\".\nWas used at the beginning of TON. Now it is supported for compatibility",
          "params": [
            {
              "name": "_context",
              "type": "Generic",
              "generic_name": "Arc",
              "generic_args": [
                {
                  "type": "Ref",
                  "ref_name": "ClientContext"
                }
              ],
              "summary": null,
              "description": null
            },
            {
              "name": "params",
              "type": "Ref",
              "ref_name": "utils.ParamsOfGetAddressType",
              "summary": null,
              "description": null
            }
          ],
          "result": {
            "type": "Generic",
            "generic_name": "ClientResult",
            "generic_args": [
              {
                "type": "Ref",
                "ref_name": "utils.ResultOfGetAddressType"
              }
            ]
          },
          "errors": null
        },
        {
          "name": "calc_storage_fee",
          "summary": "Calculates storage fee for an account over a specified time period",
          "description": null,
          "params": [
            {
              "name": "context",
              "type": "Generic",
              "generic_name": "Arc",
              "generic_args": [
                {
                  "type": "Ref",
                  "ref_name": "ClientContext"
                }
              ],
              "summary": null,
              "description": null
            },
            {
              "name": "params",
              "type": "Ref",
              "ref_name": "utils.ParamsOfCalcStorageFee",
              "summary": null,
              "description": null
            }
          ],
          "result": {
            "type": "Generic",
            "generic_name": "ClientResult",
            "generic_args": [
              {
                "type": "Ref",
                "ref_name": "utils.ResultOfCalcStorageFee"
              }
            ]
          },
          "errors": null
        },
        {
          "name": "compress_zstd",
          "summary": "Compresses data using Zstandard algorithm",
          "description": null,
          "params": [
            {
              "name": "_context",
              "type": "Generic",
              "generic_name": "Arc",
              "generic_args": [
                {
                  "type": "Ref",
                  "ref_name": "ClientContext"
                }
              ],
              "summary": null,
              "description": null
            },
            {
              "name": "params",
              "type": "Ref",
              "ref_name": "utils.ParamsOfCompressZstd",
              "summary": null,
              "description": null
            }
          ],
          "result": {
            "type": "Generic",
            "generic_name": "ClientResult",
            "generic_args": [
              {
                "type": "Ref",
                "ref_name": "utils.ResultOfCompressZstd"
              }
            ]
          },
          "errors": null
        },
        {
          "name": "decompress_zstd",
          "summary": "Decompresses data using Zstandard algorithm",
          "description": null,
          "params": [
            {
              "name": "_context",
              "type": "Generic",
              "generic_name": "Arc",
              "generic_args": [
                {
                  "type": "Ref",
                  "ref_name": "ClientContext"
                }
              ],
              "summary": null,
              "description": null
            },
            {
              "name": "params",
              "type": "Ref",
              "ref_name": "utils.ParamsOfDecompressZstd",
              "summary": null,
              "description": null
            }
          ],
          "result": {
            "type": "Generic",
            "generic_name": "ClientResult",
            "generic_args": [
              {
                "type": "Ref",
                "ref_name": "utils.ResultOfDecompressZstd"
              }
            ]
          },
          "errors": null
        }
      ]
    },
    {
      "name": "tvm",
      "summary": null,
      "description": null,
      "types": [
        {
          "name": "TvmErrorCode",
          "type": "EnumOfConsts",
          "enum_consts": [
            {
              "name": "CanNotReadTransaction",
              "type": "Number",
              "value": "401",
              "summary": null,
              "description": null
            },
            {
              "name": "CanNotReadBlockchainConfig",
              "type": "Number",
              "value": "402",
              "summary": null,
              "description": null
            },
            {
              "name": "TransactionAborted",
              "type": "Number",
              "value": "403",
              "summary": null,
              "description": null
            },
            {
              "name": "InternalError",
              "type": "Number",
              "value": "404",
              "summary": null,
              "description": null
            },
            {
              "name": "ActionPhaseFailed",
              "type": "Number",
              "value": "405",
              "summary": null,
              "description": null
            },
            {
              "name": "AccountCodeMissing",
              "type": "Number",
              "value": "406",
              "summary": null,
              "description": null
            },
            {
              "name": "LowBalance",
              "type": "Number",
              "value": "407",
              "summary": null,
              "description": null
            },
            {
              "name": "AccountFrozenOrDeleted",
              "type": "Number",
              "value": "408",
              "summary": null,
              "description": null
            },
            {
              "name": "AccountMissing",
              "type": "Number",
              "value": "409",
              "summary": null,
              "description": null
            },
            {
              "name": "UnknownExecutionError",
              "type": "Number",
              "value": "410",
              "summary": null,
              "description": null
            },
            {
              "name": "InvalidInputStack",
              "type": "Number",
              "value": "411",
              "summary": null,
              "description": null
            },
            {
              "name": "InvalidAccountBoc",
              "type": "Number",
              "value": "412",
              "summary": null,
              "description": null
            },
            {
              "name": "InvalidMessageType",
              "type": "Number",
              "value": "413",
              "summary": null,
              "description": null
            },
            {
              "name": "ContractExecutionError",
              "type": "Number",
              "value": "414",
              "summary": null,
              "description": null
            }
          ],
          "summary": null,
          "description": null
        },
        {
          "name": "ExecutionOptions",
          "type": "Struct",
          "struct_fields": [
            {
              "name": "blockchain_config",
              "type": "Optional",
              "optional_inner": {
                "type": "String"
              },
              "summary": "boc with config",
              "description": null
            },
            {
              "name": "block_time",
              "type": "Optional",
              "optional_inner": {
                "type": "Number",
                "number_type": "UInt",
                "number_size": 32
              },
              "summary": "time that is used as transaction time",
              "description": null
            },
            {
              "name": "block_lt",
              "type": "Optional",
              "optional_inner": {
                "type": "BigInt",
                "number_type": "UInt",
                "number_size": 64
              },
              "summary": "block logical time",
              "description": null
            },
            {
              "name": "transaction_lt",
              "type": "Optional",
              "optional_inner": {
                "type": "BigInt",
                "number_type": "UInt",
                "number_size": 64
              },
              "summary": "transaction logical time",
              "description": null
            }
          ],
          "summary": null,
          "description": null
        },
        {
          "name": "AccountForExecutor",
          "type": "EnumOfTypes",
          "enum_types": [
            {
              "name": "None",
              "type": "Struct",
              "struct_fields": [],
              "summary": "Non-existing account to run a creation internal message. Should be used with `skip_transaction_check = true` if the message has no deploy data since transactions on the uninitialized account are always aborted",
              "description": null
            },
            {
              "name": "Uninit",
              "type": "Struct",
              "struct_fields": [],
              "summary": "Emulate uninitialized account to run deploy message",
              "description": null
            },
            {
              "name": "Account",
              "type": "Struct",
              "struct_fields": [
                {
                  "name": "boc",
                  "type": "String",
                  "summary": "Account BOC.",
                  "description": "Encoded as base64."
                },
                {
                  "name": "unlimited_balance",
                  "type": "Optional",
                  "optional_inner": {
                    "type": "Boolean"
                  },
                  "summary": "Flag for running account with the unlimited balance.",
                  "description": "Can be used to calculate transaction fees without balance check"
                }
              ],
              "summary": "Account state to run message",
              "description": null
            }
          ],
          "summary": null,
          "description": null
        },
        {
          "name": "TransactionFees",
          "type": "Struct",
          "struct_fields": [
            {
              "name": "in_msg_fwd_fee",
              "type": "BigInt",
              "number_type": "UInt",
              "number_size": 64,
              "summary": null,
              "description": null
            },
            {
              "name": "storage_fee",
              "type": "BigInt",
              "number_type": "UInt",
              "number_size": 64,
              "summary": null,
              "description": null
            },
            {
              "name": "gas_fee",
              "type": "BigInt",
              "number_type": "UInt",
              "number_size": 64,
              "summary": null,
              "description": null
            },
            {
              "name": "out_msgs_fwd_fee",
              "type": "BigInt",
              "number_type": "UInt",
              "number_size": 64,
              "summary": null,
              "description": null
            },
            {
              "name": "total_account_fees",
              "type": "BigInt",
              "number_type": "UInt",
              "number_size": 64,
              "summary": null,
              "description": null
            },
            {
              "name": "total_output",
              "type": "BigInt",
              "number_type": "UInt",
              "number_size": 64,
              "summary": null,
              "description": null
            }
          ],
          "summary": null,
          "description": null
        },
        {
          "name": "ParamsOfRunExecutor",
          "type": "Struct",
          "struct_fields": [
            {
              "name": "message",
              "type": "String",
              "summary": "Input message BOC.",
              "description": "Must be encoded as base64."
            },
            {
              "name": "account",
              "type": "Ref",
              "ref_name": "tvm.AccountForExecutor",
              "summary": "Account to run on executor",
              "description": null
            },
            {
              "name": "execution_options",
              "type": "Optional",
              "optional_inner": {
                "type": "Ref",
                "ref_name": "tvm.ExecutionOptions"
              },
              "summary": "Execution options.",
              "description": null
            },
            {
              "name": "abi",
              "type": "Optional",
              "optional_inner": {
                "type": "Ref",
                "ref_name": "abi.Abi"
              },
              "summary": "Contract ABI for decoding output messages",
              "description": null
            },
            {
              "name": "skip_transaction_check",
              "type": "Optional",
              "optional_inner": {
                "type": "Boolean"
              },
              "summary": "Skip transaction check flag",
              "description": null
            },
            {
              "name": "boc_cache",
              "type": "Optional",
              "optional_inner": {
                "type": "Ref",
                "ref_name": "boc.BocCacheType"
              },
              "summary": "Cache type to put the result.",
              "description": "The BOC itself returned if no cache type provided"
            },
            {
              "name": "return_updated_account",
              "type": "Optional",
              "optional_inner": {
                "type": "Boolean"
              },
              "summary": "Return updated account flag.",
              "description": "Empty string is returned if the flag is `false`"
            }
          ],
          "summary": null,
          "description": null
        },
        {
          "name": "ResultOfRunExecutor",
          "type": "Struct",
          "struct_fields": [
            {
              "name": "transaction",
              "type": "Ref",
              "ref_name": "Value",
              "summary": "Parsed transaction.",
              "description": "In addition to the regular transaction fields there is a\n`boc` field encoded with `base64` which contains source\ntransaction BOC."
            },
            {
              "name": "out_messages",
              "type": "Array",
              "array_item": {
                "type": "String"
              },
              "summary": "List of output messages' BOCs.",
              "description": "Encoded as `base64`"
            },
            {
              "name": "decoded",
              "type": "Optional",
              "optional_inner": {
                "type": "Ref",
                "ref_name": "processing.DecodedOutput"
              },
              "summary": "Optional decoded message bodies according to the optional `abi` parameter.",
              "description": null
            },
            {
              "name": "account",
              "type": "String",
              "summary": "Updated account state BOC.",
              "description": "Encoded as `base64`"
            },
            {
              "name": "fees",
              "type": "Ref",
              "ref_name": "tvm.TransactionFees",
              "summary": "Transaction fees",
              "description": null
            }
          ],
          "summary": null,
          "description": null
        },
        {
          "name": "ParamsOfRunTvm",
          "type": "Struct",
          "struct_fields": [
            {
              "name": "message",
              "type": "String",
              "summary": "Input message BOC.",
              "description": "Must be encoded as base64."
            },
            {
              "name": "account",
              "type": "String",
              "summary": "Account BOC.",
              "description": "Must be encoded as base64."
            },
            {
              "name": "execution_options",
              "type": "Optional",
              "optional_inner": {
                "type": "Ref",
                "ref_name": "tvm.ExecutionOptions"
              },
              "summary": "Execution options.",
              "description": null
            },
            {
              "name": "abi",
              "type": "Optional",
              "optional_inner": {
                "type": "Ref",
                "ref_name": "abi.Abi"
              },
              "summary": "Contract ABI for decoding output messages",
              "description": null
            },
            {
              "name": "boc_cache",
              "type": "Optional",
              "optional_inner": {
                "type": "Ref",
                "ref_name": "boc.BocCacheType"
              },
              "summary": "Cache type to put the result.",
              "description": "The BOC itself returned if no cache type provided"
            },
            {
              "name": "return_updated_account",
              "type": "Optional",
              "optional_inner": {
                "type": "Boolean"
              },
              "summary": "Return updated account flag.",
              "description": "Empty string is returned if the flag is `false`"
            }
          ],
          "summary": null,
          "description": null
        },
        {
          "name": "ResultOfRunTvm",
          "type": "Struct",
          "struct_fields": [
            {
              "name": "out_messages",
              "type": "Array",
              "array_item": {
                "type": "String"
              },
              "summary": "List of output messages' BOCs.",
              "description": "Encoded as `base64`"
            },
            {
              "name": "decoded",
              "type": "Optional",
              "optional_inner": {
                "type": "Ref",
                "ref_name": "processing.DecodedOutput"
              },
              "summary": "Optional decoded message bodies according to the optional `abi` parameter.",
              "description": null
            },
            {
              "name": "account",
              "type": "String",
              "summary": "Updated account state BOC.",
              "description": "Encoded as `base64`. Attention! Only `account_state.storage.state.data` part of the BOC is updated."
            }
          ],
          "summary": null,
          "description": null
        },
        {
          "name": "ParamsOfRunGet",
          "type": "Struct",
          "struct_fields": [
            {
              "name": "account",
              "type": "String",
              "summary": "Account BOC in `base64`",
              "description": null
            },
            {
              "name": "function_name",
              "type": "String",
              "summary": "Function name",
              "description": null
            },
            {
              "name": "input",
              "type": "Optional",
              "optional_inner": {
                "type": "Ref",
                "ref_name": "Value"
              },
              "summary": "Input parameters",
              "description": null
            },
            {
              "name": "execution_options",
              "type": "Optional",
              "optional_inner": {
                "type": "Ref",
                "ref_name": "tvm.ExecutionOptions"
              },
              "summary": "Execution options",
              "description": null
            },
            {
              "name": "tuple_list_as_array",
              "type": "Optional",
              "optional_inner": {
                "type": "Boolean"
              },
              "summary": "Convert lists based on nested tuples in the **result** into plain arrays.",
              "description": "Default is `false`. Input parameters may use any of lists representations\nIf you receive this error on Web: \"Runtime error. Unreachable code should not be executed...\",\nset this flag to true.\nThis may happen, for example, when elector contract contains too many participants"
            }
          ],
          "summary": null,
          "description": null
        },
        {
          "name": "ResultOfRunGet",
          "type": "Struct",
          "struct_fields": [
            {
              "name": "output",
              "type": "Ref",
              "ref_name": "Value",
              "summary": "Values returned by get-method on stack",
              "description": null
            }
          ],
          "summary": null,
          "description": null
        }
      ],
      "functions": [
        {
          "name": "run_executor",
          "summary": "Emulates all the phases of contract execution locally",
          "description": "Performs all the phases of contract execution on Transaction Executor -\nthe same component that is used on Validator Nodes.\n\nCan be used for contract debugging, to find out the reason why a message was not delivered successfully.\nValidators throw away the failed external inbound messages (if they failed bedore `ACCEPT`) in the real network.\nThis is why these messages are impossible to debug in the real network.\nWith the help of run_executor you can do that. In fact, `process_message` function\nperforms local check with `run_executor` if there was no transaction as a result of processing\nand returns the error, if there is one.\n\nAnother use case to use `run_executor` is to estimate fees for message execution.\nSet  `AccountForExecutor::Account.unlimited_balance`\nto `true` so that emulation will not depend on the actual balance.\nThis may be needed to calculate deploy fees for an account that does not exist yet.\nJSON with fees is in `fees` field of the result.\n\nOne more use case - you can produce the sequence of operations,\nthus emulating the sequential contract calls locally.\nAnd so on.\n\nTransaction executor requires account BOC (bag of cells) as a parameter.\nTo get the account BOC - use `net.query` method to download it from GraphQL API\n(field `boc` of `account`) or generate it with `abi.encode_account` method.\n\nAlso it requires message BOC. To get the message BOC - use `abi.encode_message` or `abi.encode_internal_message`.\n\nIf you need this emulation to be as precise as possible (for instance - emulate transaction\nwith particular lt in particular block or use particular blockchain config,\ndownloaded from a particular key block - then specify `execution_options` parameter.\n\nIf you need to see the aborted transaction as a result, not as an error, set `skip_transaction_check` to `true`.",
          "params": [
            {
              "name": "context",
              "type": "Generic",
              "generic_name": "Arc",
              "generic_args": [
                {
                  "type": "Ref",
                  "ref_name": "ClientContext"
                }
              ],
              "summary": null,
              "description": null
            },
            {
              "name": "params",
              "type": "Ref",
              "ref_name": "tvm.ParamsOfRunExecutor",
              "summary": null,
              "description": null
            }
          ],
          "result": {
            "type": "Generic",
            "generic_name": "ClientResult",
            "generic_args": [
              {
                "type": "Ref",
                "ref_name": "tvm.ResultOfRunExecutor"
              }
            ]
          },
          "errors": null
        },
        {
          "name": "run_tvm",
          "summary": "Executes get-methods of ABI-compatible contracts",
          "description": "Performs only a part of compute phase of transaction execution\nthat is used to run get-methods of ABI-compatible contracts.\n\nIf you try to run get-methods with `run_executor` you will get an error, because it checks ACCEPT and exits\nif there is none, which is actually true for get-methods.\n\n To get the account BOC (bag of cells) - use `net.query` method to download it from GraphQL API\n(field `boc` of `account`) or generate it with `abi.encode_account method`.\nTo get the message BOC - use `abi.encode_message` or prepare it any other way, for instance, with FIFT script.\n\nAttention! Updated account state is produces as well, but only\n`account_state.storage.state.data`  part of the BOC is updated.",
          "params": [
            {
              "name": "context",
              "type": "Generic",
              "generic_name": "Arc",
              "generic_args": [
                {
                  "type": "Ref",
                  "ref_name": "ClientContext"
                }
              ],
              "summary": null,
              "description": null
            },
            {
              "name": "params",
              "type": "Ref",
              "ref_name": "tvm.ParamsOfRunTvm",
              "summary": null,
              "description": null
            }
          ],
          "result": {
            "type": "Generic",
            "generic_name": "ClientResult",
            "generic_args": [
              {
                "type": "Ref",
                "ref_name": "tvm.ResultOfRunTvm"
              }
            ]
          },
          "errors": null
        },
        {
          "name": "run_get",
          "summary": "Executes a get-method of FIFT contract",
          "description": "Executes a get-method of FIFT contract that fulfills the smc-guidelines https://test.ton.org/smc-guidelines.txt\nand returns the result data from TVM's stack",
          "params": [
            {
              "name": "context",
              "type": "Generic",
              "generic_name": "Arc",
              "generic_args": [
                {
                  "type": "Ref",
                  "ref_name": "ClientContext"
                }
              ],
              "summary": null,
              "description": null
            },
            {
              "name": "params",
              "type": "Ref",
              "ref_name": "tvm.ParamsOfRunGet",
              "summary": null,
              "description": null
            }
          ],
          "result": {
            "type": "Generic",
            "generic_name": "ClientResult",
            "generic_args": [
              {
                "type": "Ref",
                "ref_name": "tvm.ResultOfRunGet"
              }
            ]
          },
          "errors": null
        }
      ]
    },
    {
      "name": "net",
      "summary": "Network access.",
      "description": null,
      "types": [
        {
          "name": "NetErrorCode",
          "type": "EnumOfConsts",
          "enum_consts": [
            {
              "name": "QueryFailed",
              "type": "Number",
              "value": "601",
              "summary": null,
              "description": null
            },
            {
              "name": "SubscribeFailed",
              "type": "Number",
              "value": "602",
              "summary": null,
              "description": null
            },
            {
              "name": "WaitForFailed",
              "type": "Number",
              "value": "603",
              "summary": null,
              "description": null
            },
            {
              "name": "GetSubscriptionResultFailed",
              "type": "Number",
              "value": "604",
              "summary": null,
              "description": null
            },
            {
              "name": "InvalidServerResponse",
              "type": "Number",
              "value": "605",
              "summary": null,
              "description": null
            },
            {
              "name": "ClockOutOfSync",
              "type": "Number",
              "value": "606",
              "summary": null,
              "description": null
            },
            {
              "name": "WaitForTimeout",
              "type": "Number",
              "value": "607",
              "summary": null,
              "description": null
            },
            {
              "name": "GraphqlError",
              "type": "Number",
              "value": "608",
              "summary": null,
              "description": null
            },
            {
              "name": "NetworkModuleSuspended",
              "type": "Number",
              "value": "609",
              "summary": null,
              "description": null
            },
            {
              "name": "WebsocketDisconnected",
              "type": "Number",
              "value": "610",
              "summary": null,
              "description": null
            },
            {
              "name": "NotSupported",
              "type": "Number",
              "value": "611",
              "summary": null,
              "description": null
            },
            {
              "name": "NoEndpointsProvided",
              "type": "Number",
              "value": "612",
              "summary": null,
              "description": null
            },
            {
              "name": "GraphqlWebsocketInitError",
              "type": "Number",
              "value": "613",
              "summary": null,
              "description": null
            },
            {
              "name": "NetworkModuleResumed",
              "type": "Number",
              "value": "614",
              "summary": null,
              "description": null
            }
          ],
          "summary": null,
          "description": null
        },
        {
          "name": "OrderBy",
          "type": "Struct",
          "struct_fields": [
            {
              "name": "path",
              "type": "String",
              "summary": null,
              "description": null
            },
            {
              "name": "direction",
              "type": "Ref",
              "ref_name": "net.SortDirection",
              "summary": null,
              "description": null
            }
          ],
          "summary": null,
          "description": null
        },
        {
          "name": "SortDirection",
          "type": "EnumOfConsts",
          "enum_consts": [
            {
              "name": "ASC",
              "type": "None",
              "summary": null,
              "description": null
            },
            {
              "name": "DESC",
              "type": "None",
              "summary": null,
              "description": null
            }
          ],
          "summary": null,
          "description": null
        },
        {
          "name": "ParamsOfQueryOperation",
          "type": "EnumOfTypes",
          "enum_types": [
            {
              "name": "QueryCollection",
              "type": "Ref",
              "ref_name": "net.ParamsOfQueryCollection",
              "summary": null,
              "description": null
            },
            {
              "name": "WaitForCollection",
              "type": "Ref",
              "ref_name": "net.ParamsOfWaitForCollection",
              "summary": null,
              "description": null
            },
            {
              "name": "AggregateCollection",
              "type": "Ref",
              "ref_name": "net.ParamsOfAggregateCollection",
              "summary": null,
              "description": null
            },
            {
              "name": "QueryCounterparties",
              "type": "Ref",
              "ref_name": "net.ParamsOfQueryCounterparties",
              "summary": null,
              "description": null
            }
          ],
          "summary": null,
          "description": null
        },
        {
          "name": "FieldAggregation",
          "type": "Struct",
          "struct_fields": [
            {
              "name": "field",
              "type": "String",
              "summary": "Dot separated path to the field",
              "description": null
            },
            {
              "name": "fn",
              "type": "Ref",
              "ref_name": "net.AggregationFn",
              "summary": "Aggregation function that must be applied to field values",
              "description": null
            }
          ],
          "summary": null,
          "description": null
        },
        {
          "name": "AggregationFn",
          "type": "EnumOfConsts",
          "enum_consts": [
            {
              "name": "COUNT",
              "type": "None",
              "summary": "Returns count of filtered record",
              "description": null
            },
            {
              "name": "MIN",
              "type": "None",
              "summary": "Returns the minimal value for a field in filtered records",
              "description": null
            },
            {
              "name": "MAX",
              "type": "None",
              "summary": "Returns the maximal value for a field in filtered records",
              "description": null
            },
            {
              "name": "SUM",
              "type": "None",
              "summary": "Returns a sum of values for a field in filtered records",
              "description": null
            },
            {
              "name": "AVERAGE",
              "type": "None",
              "summary": "Returns an average value for a field in filtered records",
              "description": null
            }
          ],
          "summary": null,
          "description": null
        },
        {
          "name": "TransactionNode",
          "type": "Struct",
          "struct_fields": [
            {
              "name": "id",
              "type": "String",
              "summary": "Transaction id.",
              "description": null
            },
            {
              "name": "in_msg",
              "type": "String",
              "summary": "In message id.",
              "description": null
            },
            {
              "name": "out_msgs",
              "type": "Array",
              "array_item": {
                "type": "String"
              },
              "summary": "Out message ids.",
              "description": null
            },
            {
              "name": "account_addr",
              "type": "String",
              "summary": "Account address.",
              "description": null
            },
            {
              "name": "total_fees",
              "type": "String",
              "summary": "Transactions total fees.",
              "description": null
            },
            {
              "name": "aborted",
              "type": "Boolean",
              "summary": "Aborted flag.",
              "description": null
            },
            {
              "name": "exit_code",
              "type": "Optional",
              "optional_inner": {
                "type": "Number",
                "number_type": "UInt",
                "number_size": 32
              },
              "summary": "Compute phase exit code.",
              "description": null
            }
          ],
          "summary": null,
          "description": null
        },
        {
          "name": "MessageNode",
          "type": "Struct",
          "struct_fields": [
            {
              "name": "id",
              "type": "String",
              "summary": "Message id.",
              "description": null
            },
            {
              "name": "src_transaction_id",
              "type": "Optional",
              "optional_inner": {
                "type": "String"
              },
              "summary": "Source transaction id.",
              "description": "This field is missing for an external inbound messages."
            },
            {
              "name": "dst_transaction_id",
              "type": "Optional",
              "optional_inner": {
                "type": "String"
              },
              "summary": "Destination transaction id.",
              "description": "This field is missing for an external outbound messages."
            },
            {
              "name": "src",
              "type": "Optional",
              "optional_inner": {
                "type": "String"
              },
              "summary": "Source address.",
              "description": null
            },
            {
              "name": "dst",
              "type": "Optional",
              "optional_inner": {
                "type": "String"
              },
              "summary": "Destination address.",
              "description": null
            },
            {
              "name": "value",
              "type": "Optional",
              "optional_inner": {
                "type": "String"
              },
              "summary": "Transferred tokens value.",
              "description": null
            },
            {
              "name": "bounce",
              "type": "Boolean",
              "summary": "Bounce flag.",
              "description": null
            },
            {
              "name": "decoded_body",
              "type": "Optional",
              "optional_inner": {
                "type": "Ref",
                "ref_name": "abi.DecodedMessageBody"
              },
              "summary": "Decoded body.",
              "description": "Library tries to decode message body using provided `params.abi_registry`.\nThis field will be missing if none of the provided abi can be used to decode."
            }
          ],
          "summary": null,
          "description": null
        },
        {
          "name": "ParamsOfQuery",
          "type": "Struct",
          "struct_fields": [
            {
              "name": "query",
              "type": "String",
              "summary": "GraphQL query text.",
              "description": null
            },
            {
              "name": "variables",
              "type": "Optional",
              "optional_inner": {
                "type": "Ref",
                "ref_name": "Value"
              },
              "summary": "Variables used in query.",
              "description": "Must be a map with named values that can be used in query."
            }
          ],
          "summary": null,
          "description": null
        },
        {
          "name": "ResultOfQuery",
          "type": "Struct",
          "struct_fields": [
            {
              "name": "result",
              "type": "Ref",
              "ref_name": "Value",
              "summary": "Result provided by DAppServer.",
              "description": null
            }
          ],
          "summary": null,
          "description": null
        },
        {
          "name": "ParamsOfBatchQuery",
          "type": "Struct",
          "struct_fields": [
            {
              "name": "operations",
              "type": "Array",
              "array_item": {
                "type": "Ref",
                "ref_name": "net.ParamsOfQueryOperation"
              },
              "summary": "List of query operations that must be performed per single fetch.",
              "description": null
            }
          ],
          "summary": null,
          "description": null
        },
        {
          "name": "ResultOfBatchQuery",
          "type": "Struct",
          "struct_fields": [
            {
              "name": "results",
              "type": "Array",
              "array_item": {
                "type": "Ref",
                "ref_name": "Value"
              },
              "summary": "Result values for batched queries.",
              "description": "Returns an array of values. Each value corresponds to `queries` item."
            }
          ],
          "summary": null,
          "description": null
        },
        {
          "name": "ParamsOfQueryCollection",
          "type": "Struct",
          "struct_fields": [
            {
              "name": "collection",
              "type": "String",
              "summary": "Collection name (accounts, blocks, transactions, messages, block_signatures)",
              "description": null
            },
            {
              "name": "filter",
              "type": "Optional",
              "optional_inner": {
                "type": "Ref",
                "ref_name": "Value"
              },
              "summary": "Collection filter",
              "description": null
            },
            {
              "name": "result",
              "type": "String",
              "summary": "Projection (result) string",
              "description": null
            },
            {
              "name": "order",
              "type": "Optional",
              "optional_inner": {
                "type": "Array",
                "array_item": {
                  "type": "Ref",
                  "ref_name": "net.OrderBy"
                }
              },
              "summary": "Sorting order",
              "description": null
            },
            {
              "name": "limit",
              "type": "Optional",
              "optional_inner": {
                "type": "Number",
                "number_type": "UInt",
                "number_size": 32
              },
              "summary": "Number of documents to return",
              "description": null
            }
          ],
          "summary": null,
          "description": null
        },
        {
          "name": "ResultOfQueryCollection",
          "type": "Struct",
          "struct_fields": [
            {
              "name": "result",
              "type": "Array",
              "array_item": {
                "type": "Ref",
                "ref_name": "Value"
              },
              "summary": "Objects that match the provided criteria",
              "description": null
            }
          ],
          "summary": null,
          "description": null
        },
        {
          "name": "ParamsOfAggregateCollection",
          "type": "Struct",
          "struct_fields": [
            {
              "name": "collection",
              "type": "String",
              "summary": "Collection name (accounts, blocks, transactions, messages, block_signatures)",
              "description": null
            },
            {
              "name": "filter",
              "type": "Optional",
              "optional_inner": {
                "type": "Ref",
                "ref_name": "Value"
              },
              "summary": "Collection filter",
              "description": null
            },
            {
              "name": "fields",
              "type": "Optional",
              "optional_inner": {
                "type": "Array",
                "array_item": {
                  "type": "Ref",
                  "ref_name": "net.FieldAggregation"
                }
              },
              "summary": "Projection (result) string",
              "description": null
            }
          ],
          "summary": null,
          "description": null
        },
        {
          "name": "ResultOfAggregateCollection",
          "type": "Struct",
          "struct_fields": [
            {
              "name": "values",
              "type": "Ref",
              "ref_name": "Value",
              "summary": "Values for requested fields.",
              "description": "Returns an array of strings. Each string refers to the corresponding `fields` item.\nNumeric value is returned as a decimal string representations."
            }
          ],
          "summary": null,
          "description": null
        },
        {
          "name": "ParamsOfWaitForCollection",
          "type": "Struct",
          "struct_fields": [
            {
              "name": "collection",
              "type": "String",
              "summary": "Collection name (accounts, blocks, transactions, messages, block_signatures)",
              "description": null
            },
            {
              "name": "filter",
              "type": "Optional",
              "optional_inner": {
                "type": "Ref",
                "ref_name": "Value"
              },
              "summary": "Collection filter",
              "description": null
            },
            {
              "name": "result",
              "type": "String",
              "summary": "Projection (result) string",
              "description": null
            },
            {
              "name": "timeout",
              "type": "Optional",
              "optional_inner": {
                "type": "Number",
                "number_type": "UInt",
                "number_size": 32
              },
              "summary": "Query timeout",
              "description": null
            }
          ],
          "summary": null,
          "description": null
        },
        {
          "name": "ResultOfWaitForCollection",
          "type": "Struct",
          "struct_fields": [
            {
              "name": "result",
              "type": "Ref",
              "ref_name": "Value",
              "summary": "First found object that matches the provided criteria",
              "description": null
            }
          ],
          "summary": null,
          "description": null
        },
        {
          "name": "ResultOfSubscribeCollection",
          "type": "Struct",
          "struct_fields": [
            {
              "name": "handle",
              "type": "Number",
              "number_type": "UInt",
              "number_size": 32,
              "summary": "Subscription handle.",
              "description": "Must be closed with `unsubscribe`"
            }
          ],
          "summary": null,
          "description": null
        },
        {
          "name": "ParamsOfSubscribeCollection",
          "type": "Struct",
          "struct_fields": [
            {
              "name": "collection",
              "type": "String",
              "summary": "Collection name (accounts, blocks, transactions, messages, block_signatures)",
              "description": null
            },
            {
              "name": "filter",
              "type": "Optional",
              "optional_inner": {
                "type": "Ref",
                "ref_name": "Value"
              },
              "summary": "Collection filter",
              "description": null
            },
            {
              "name": "result",
              "type": "String",
              "summary": "Projection (result) string",
              "description": null
            }
          ],
          "summary": null,
          "description": null
        },
        {
          "name": "ParamsOfFindLastShardBlock",
          "type": "Struct",
          "struct_fields": [
            {
              "name": "address",
              "type": "String",
              "summary": "Account address",
              "description": null
            }
          ],
          "summary": null,
          "description": null
        },
        {
          "name": "ResultOfFindLastShardBlock",
          "type": "Struct",
          "struct_fields": [
            {
              "name": "block_id",
              "type": "String",
              "summary": "Account shard last block ID",
              "description": null
            }
          ],
          "summary": null,
          "description": null
        },
        {
          "name": "EndpointsSet",
          "type": "Struct",
          "struct_fields": [
            {
              "name": "endpoints",
              "type": "Array",
              "array_item": {
                "type": "String"
              },
              "summary": "List of endpoints provided by server",
              "description": null
            }
          ],
          "summary": null,
          "description": null
        },
        {
          "name": "ResultOfGetEndpoints",
          "type": "Struct",
          "struct_fields": [
            {
              "name": "query",
              "type": "String",
              "summary": "Current query endpoint",
              "description": null
            },
            {
              "name": "endpoints",
              "type": "Array",
              "array_item": {
                "type": "String"
              },
              "summary": "List of all endpoints used by client",
              "description": null
            }
          ],
          "summary": null,
          "description": null
        },
        {
          "name": "ParamsOfQueryCounterparties",
          "type": "Struct",
          "struct_fields": [
            {
              "name": "account",
              "type": "String",
              "summary": "Account address",
              "description": null
            },
            {
              "name": "result",
              "type": "String",
              "summary": "Projection (result) string",
              "description": null
            },
            {
              "name": "first",
              "type": "Optional",
              "optional_inner": {
                "type": "Number",
                "number_type": "UInt",
                "number_size": 32
              },
              "summary": "Number of counterparties to return",
              "description": null
            },
            {
              "name": "after",
              "type": "Optional",
              "optional_inner": {
                "type": "String"
              },
              "summary": "`cursor` field of the last received result",
              "description": null
            }
          ],
          "summary": null,
          "description": null
        },
        {
          "name": "ParamsOfQueryTransactionTree",
          "type": "Struct",
          "struct_fields": [
            {
              "name": "in_msg",
              "type": "String",
              "summary": "Input message id.",
              "description": null
            },
            {
              "name": "abi_registry",
              "type": "Optional",
              "optional_inner": {
                "type": "Array",
                "array_item": {
                  "type": "Ref",
                  "ref_name": "abi.Abi"
                }
              },
              "summary": "List of contract ABIs that will be used to decode message bodies. Library will try to decode each returned message body using any ABI from the registry.",
              "description": null
            },
            {
              "name": "timeout",
              "type": "Optional",
              "optional_inner": {
                "type": "Number",
                "number_type": "UInt",
                "number_size": 32
              },
              "summary": "Timeout used to limit waiting time for the missing messages and transaction.",
              "description": "If some of the following messages and transactions are missing yet\nThe maximum waiting time is regulated by this option.\n\nDefault value is 60000 (1 min)."
            }
          ],
          "summary": null,
          "description": null
        },
        {
          "name": "ResultOfQueryTransactionTree",
          "type": "Struct",
          "struct_fields": [
            {
              "name": "messages",
              "type": "Array",
              "array_item": {
                "type": "Ref",
                "ref_name": "net.MessageNode"
              },
              "summary": "Messages.",
              "description": null
            },
            {
              "name": "transactions",
              "type": "Array",
              "array_item": {
                "type": "Ref",
                "ref_name": "net.TransactionNode"
              },
              "summary": "Transactions.",
              "description": null
            }
          ],
          "summary": null,
          "description": null
        },
        {
          "name": "ParamsOfCreateBlockIterator",
          "type": "Struct",
          "struct_fields": [
            {
              "name": "start_time",
              "type": "Optional",
              "optional_inner": {
                "type": "Number",
                "number_type": "UInt",
                "number_size": 32
              },
              "summary": "Starting time to iterate from.",
              "description": "If the application specifies this parameter then the iteration\nincludes blocks with `gen_utime` >= `start_time`.\nOtherwise the iteration starts from zero state.\n\nMust be specified in seconds."
            },
            {
              "name": "end_time",
              "type": "Optional",
              "optional_inner": {
                "type": "Number",
                "number_type": "UInt",
                "number_size": 32
              },
              "summary": "Optional end time to iterate for.",
              "description": "If the application specifies this parameter then the iteration\nincludes blocks with `gen_utime` < `end_time`.\nOtherwise the iteration never stops.\n\nMust be specified in seconds."
            },
            {
              "name": "shard_filter",
              "type": "Optional",
              "optional_inner": {
                "type": "Array",
                "array_item": {
                  "type": "String"
                }
              },
              "summary": "Shard prefix filter.",
              "description": "If the application specifies this parameter and it is not the empty array\nthen the iteration will include items related to accounts that belongs to\nthe specified shard prefixes.\nShard prefix must be represented as a string \"workchain:prefix\".\nWhere `workchain` is a signed integer and the `prefix` if a hexadecimal\nrepresentation if the 64-bit unsigned integer with tagged shard prefix.\nFor example: \"0:3800000000000000\"."
            },
            {
              "name": "result",
              "type": "Optional",
              "optional_inner": {
                "type": "String"
              },
              "summary": "Projection (result) string.",
              "description": "List of the fields that must be returned for iterated items.\nThis field is the same as the `result` parameter of\nthe `query_collection` function.\nNote that iterated items can contains additional fields that are\nnot requested in the `result`."
            }
          ],
          "summary": null,
          "description": null
        },
        {
          "name": "RegisteredIterator",
          "type": "Struct",
          "struct_fields": [
            {
              "name": "handle",
              "type": "Number",
              "number_type": "UInt",
              "number_size": 32,
              "summary": "Iterator handle.",
              "description": "Must be removed using `remove_iterator`\nwhen it is no more needed for the application."
            }
          ],
          "summary": null,
          "description": null
        },
        {
          "name": "ParamsOfResumeBlockIterator",
          "type": "Struct",
          "struct_fields": [
            {
              "name": "resume_state",
              "type": "Ref",
              "ref_name": "Value",
              "summary": "Iterator state from which to resume.",
              "description": "Same as value returned from `iterator_next`."
            }
          ],
          "summary": null,
          "description": null
        },
        {
          "name": "ParamsOfCreateTransactionIterator",
          "type": "Struct",
          "struct_fields": [
            {
              "name": "start_time",
              "type": "Optional",
              "optional_inner": {
                "type": "Number",
                "number_type": "UInt",
                "number_size": 32
              },
              "summary": "Starting time to iterate from.",
              "description": "If the application specifies this parameter then the iteration\nincludes blocks with `gen_utime` >= `start_time`.\nOtherwise the iteration starts from zero state.\n\nMust be specified in seconds."
            },
            {
              "name": "end_time",
              "type": "Optional",
              "optional_inner": {
                "type": "Number",
                "number_type": "UInt",
                "number_size": 32
              },
              "summary": "Optional end time to iterate for.",
              "description": "If the application specifies this parameter then the iteration\nincludes blocks with `gen_utime` < `end_time`.\nOtherwise the iteration never stops.\n\nMust be specified in seconds."
            },
            {
              "name": "shard_filter",
              "type": "Optional",
              "optional_inner": {
                "type": "Array",
                "array_item": {
                  "type": "String"
                }
              },
              "summary": "Shard prefix filters.",
              "description": "If the application specifies this parameter and it is not an empty array\nthen the iteration will include items related to accounts that belongs to\nthe specified shard prefixes.\nShard prefix must be represented as a string \"workchain:prefix\".\nWhere `workchain` is a signed integer and the `prefix` if a hexadecimal\nrepresentation if the 64-bit unsigned integer with tagged shard prefix.\nFor example: \"0:3800000000000000\".\nAccount address conforms to the shard filter if\nit belongs to the filter workchain and the first bits of address match to\nthe shard prefix. Only transactions with suitable account addresses are iterated."
            },
            {
              "name": "accounts_filter",
              "type": "Optional",
              "optional_inner": {
                "type": "Array",
                "array_item": {
                  "type": "String"
                }
              },
              "summary": "Account address filter.",
              "description": "Application can specify the list of accounts for which\nit wants to iterate transactions.\n\nIf this parameter is missing or an empty list then the library iterates\ntransactions for all accounts that pass the shard filter.\n\nNote that the library doesn't detect conflicts between the account filter and the shard filter\nif both are specified.\nSo it is an application responsibility to specify the correct filter combination."
            },
            {
              "name": "result",
              "type": "Optional",
              "optional_inner": {
                "type": "String"
              },
              "summary": "Projection (result) string.",
              "description": "List of the fields that must be returned for iterated items.\nThis field is the same as the `result` parameter of\nthe `query_collection` function.\nNote that iterated items can contain additional fields that are\nnot requested in the `result`."
            },
            {
              "name": "include_transfers",
              "type": "Optional",
              "optional_inner": {
                "type": "Boolean"
              },
              "summary": "Include `transfers` field in iterated transactions.",
              "description": "If this parameter is `true` then each transaction contains field\n`transfers` with list of transfer. See more about this structure in function description."
            }
          ],
          "summary": null,
          "description": null
        },
        {
          "name": "ParamsOfResumeTransactionIterator",
          "type": "Struct",
          "struct_fields": [
            {
              "name": "resume_state",
              "type": "Ref",
              "ref_name": "Value",
              "summary": "Iterator state from which to resume.",
              "description": "Same as value returned from `iterator_next`."
            },
            {
              "name": "accounts_filter",
              "type": "Optional",
              "optional_inner": {
                "type": "Array",
                "array_item": {
                  "type": "String"
                }
              },
              "summary": "Account address filter.",
              "description": "Application can specify the list of accounts for which\nit wants to iterate transactions.\n\nIf this parameter is missing or an empty list then the library iterates\ntransactions for all accounts that passes the shard filter.\n\nNote that the library doesn't detect conflicts between the account filter and the shard filter\nif both are specified.\nSo it is the application's responsibility to specify the correct filter combination."
            }
          ],
          "summary": null,
          "description": null
        },
        {
          "name": "ParamsOfIteratorNext",
          "type": "Struct",
          "struct_fields": [
            {
              "name": "iterator",
              "type": "Number",
              "number_type": "UInt",
              "number_size": 32,
              "summary": "Iterator handle",
              "description": null
            },
            {
              "name": "limit",
              "type": "Optional",
              "optional_inner": {
                "type": "Number",
                "number_type": "UInt",
                "number_size": 32
              },
              "summary": "Maximum count of the returned items.",
              "description": "If value is missing or is less than 1 the library uses 1."
            },
            {
              "name": "return_resume_state",
              "type": "Optional",
              "optional_inner": {
                "type": "Boolean"
              },
              "summary": "Indicates that function must return the iterator state that can be used for resuming iteration.",
              "description": null
            }
          ],
          "summary": null,
          "description": null
        },
        {
          "name": "ResultOfIteratorNext",
          "type": "Struct",
          "struct_fields": [
            {
              "name": "items",
              "type": "Array",
              "array_item": {
                "type": "Ref",
                "ref_name": "Value"
              },
              "summary": "Next available items.",
              "description": "Note that `iterator_next` can return an empty items and `has_more` equals to `true`.\nIn this case the application have to continue iteration.\nSuch situation can take place when there is no data yet but\nthe requested `end_time` is not reached."
            },
            {
              "name": "has_more",
              "type": "Boolean",
              "summary": "Indicates that there are more available items in iterated range.",
              "description": null
            },
            {
              "name": "resume_state",
              "type": "Optional",
              "optional_inner": {
                "type": "Ref",
                "ref_name": "Value"
              },
              "summary": "Optional iterator state that can be used for resuming iteration.",
              "description": "This field is returned only if the `return_resume_state` parameter\nis specified.\n\nNote that `resume_state` corresponds to the iteration position\nafter the returned items."
            }
          ],
          "summary": null,
          "description": null
        }
      ],
      "functions": [
        {
          "name": "query",
          "summary": "Performs DAppServer GraphQL query.",
          "description": null,
          "params": [
            {
              "name": "context",
              "type": "Generic",
              "generic_name": "Arc",
              "generic_args": [
                {
                  "type": "Ref",
                  "ref_name": "ClientContext"
                }
              ],
              "summary": null,
              "description": null
            },
            {
              "name": "params",
              "type": "Ref",
              "ref_name": "net.ParamsOfQuery",
              "summary": null,
              "description": null
            }
          ],
          "result": {
            "type": "Generic",
            "generic_name": "ClientResult",
            "generic_args": [
              {
                "type": "Ref",
                "ref_name": "net.ResultOfQuery"
              }
            ]
          },
          "errors": null
        },
        {
          "name": "batch_query",
          "summary": "Performs multiple queries per single fetch.",
          "description": null,
          "params": [
            {
              "name": "context",
              "type": "Generic",
              "generic_name": "Arc",
              "generic_args": [
                {
                  "type": "Ref",
                  "ref_name": "ClientContext"
                }
              ],
              "summary": null,
              "description": null
            },
            {
              "name": "params",
              "type": "Ref",
              "ref_name": "net.ParamsOfBatchQuery",
              "summary": null,
              "description": null
            }
          ],
          "result": {
            "type": "Generic",
            "generic_name": "ClientResult",
            "generic_args": [
              {
                "type": "Ref",
                "ref_name": "net.ResultOfBatchQuery"
              }
            ]
          },
          "errors": null
        },
        {
          "name": "query_collection",
          "summary": "Queries collection data",
          "description": "Queries data that satisfies the `filter` conditions,\nlimits the number of returned records and orders them.\nThe projection fields are limited to `result` fields",
          "params": [
            {
              "name": "context",
              "type": "Generic",
              "generic_name": "Arc",
              "generic_args": [
                {
                  "type": "Ref",
                  "ref_name": "ClientContext"
                }
              ],
              "summary": null,
              "description": null
            },
            {
              "name": "params",
              "type": "Ref",
              "ref_name": "net.ParamsOfQueryCollection",
              "summary": null,
              "description": null
            }
          ],
          "result": {
            "type": "Generic",
            "generic_name": "ClientResult",
            "generic_args": [
              {
                "type": "Ref",
                "ref_name": "net.ResultOfQueryCollection"
              }
            ]
          },
          "errors": null
        },
        {
          "name": "aggregate_collection",
          "summary": "Aggregates collection data.",
          "description": "Aggregates values from the specified `fields` for records\nthat satisfies the `filter` conditions,",
          "params": [
            {
              "name": "context",
              "type": "Generic",
              "generic_name": "Arc",
              "generic_args": [
                {
                  "type": "Ref",
                  "ref_name": "ClientContext"
                }
              ],
              "summary": null,
              "description": null
            },
            {
              "name": "params",
              "type": "Ref",
              "ref_name": "net.ParamsOfAggregateCollection",
              "summary": null,
              "description": null
            }
          ],
          "result": {
            "type": "Generic",
            "generic_name": "ClientResult",
            "generic_args": [
              {
                "type": "Ref",
                "ref_name": "net.ResultOfAggregateCollection"
              }
            ]
          },
          "errors": null
        },
        {
          "name": "wait_for_collection",
          "summary": "Returns an object that fulfills the conditions or waits for its appearance",
          "description": "Triggers only once.\nIf object that satisfies the `filter` conditions\nalready exists - returns it immediately.\nIf not - waits for insert/update of data within the specified `timeout`,\nand returns it.\nThe projection fields are limited to `result` fields",
          "params": [
            {
              "name": "context",
              "type": "Generic",
              "generic_name": "Arc",
              "generic_args": [
                {
                  "type": "Ref",
                  "ref_name": "ClientContext"
                }
              ],
              "summary": null,
              "description": null
            },
            {
              "name": "params",
              "type": "Ref",
              "ref_name": "net.ParamsOfWaitForCollection",
              "summary": null,
              "description": null
            }
          ],
          "result": {
            "type": "Generic",
            "generic_name": "ClientResult",
            "generic_args": [
              {
                "type": "Ref",
                "ref_name": "net.ResultOfWaitForCollection"
              }
            ]
          },
          "errors": null
        },
        {
          "name": "unsubscribe",
          "summary": "Cancels a subscription",
          "description": "Cancels a subscription specified by its handle.",
          "params": [
            {
              "name": "context",
              "type": "Generic",
              "generic_name": "Arc",
              "generic_args": [
                {
                  "type": "Ref",
                  "ref_name": "ClientContext"
                }
              ],
              "summary": null,
              "description": null
            },
            {
              "name": "params",
              "type": "Ref",
              "ref_name": "net.ResultOfSubscribeCollection",
              "summary": null,
              "description": null
            }
          ],
          "result": {
            "type": "Generic",
            "generic_name": "ClientResult",
            "generic_args": [
              {
                "type": "None"
              }
            ]
          },
          "errors": null
        },
        {
          "name": "subscribe_collection",
          "summary": "Creates a subscription",
          "description": "Triggers for each insert/update of data that satisfies\nthe `filter` conditions.\nThe projection fields are limited to `result` fields.\n\nThe subscription is a persistent communication channel between\nclient and Free TON Network.\nAll changes in the blockchain will be reflected in realtime.\nChanges means inserts and updates of the blockchain entities.\n\n### Important Notes on Subscriptions\n\nUnfortunately sometimes the connection with the network brakes down.\nIn this situation the library attempts to reconnect to the network.\nThis reconnection sequence can take significant time.\nAll of this time the client is disconnected from the network.\n\nBad news is that all blockchain changes that happened while\nthe client was disconnected are lost.\n\nGood news is that the client report errors to the callback when\nit loses and resumes connection.\n\nSo, if the lost changes are important to the application then\nthe application must handle these error reports.\n\nLibrary reports errors with `responseType` == 101\nand the error object passed via `params`.\n\nWhen the library has successfully reconnected\nthe application receives callback with\n`responseType` == 101 and `params.code` == 614 (NetworkModuleResumed).\n\nApplication can use several ways to handle this situation:\n- If application monitors changes for the single blockchain\nobject (for example specific account):  application\ncan perform a query for this object and handle actual data as a\nregular data from the subscription.\n- If application monitors sequence of some blockchain objects\n(for example transactions of the specific account): application must\nrefresh all cached (or visible to user) lists where this sequences presents.",
          "params": [
            {
              "name": "context",
              "type": "Generic",
              "generic_name": "Arc",
              "generic_args": [
                {
                  "type": "Ref",
                  "ref_name": "ClientContext"
                }
              ],
              "summary": null,
              "description": null
            },
            {
              "name": "params",
              "type": "Ref",
              "ref_name": "net.ParamsOfSubscribeCollection",
              "summary": null,
              "description": null
            },
            {
              "name": "callback",
              "type": "Generic",
              "generic_name": "Arc",
              "generic_args": [
                {
                  "type": "Ref",
                  "ref_name": "Request"
                }
              ],
              "summary": null,
              "description": null
            }
          ],
          "result": {
            "type": "Generic",
            "generic_name": "ClientResult",
            "generic_args": [
              {
                "type": "Ref",
                "ref_name": "net.ResultOfSubscribeCollection"
              }
            ]
          },
          "errors": null
        },
        {
          "name": "suspend",
          "summary": "Suspends network module to stop any network activity",
          "description": null,
          "params": [
            {
              "name": "context",
              "type": "Generic",
              "generic_name": "Arc",
              "generic_args": [
                {
                  "type": "Ref",
                  "ref_name": "ClientContext"
                }
              ],
              "summary": null,
              "description": null
            }
          ],
          "result": {
            "type": "Generic",
            "generic_name": "ClientResult",
            "generic_args": [
              {
                "type": "None"
              }
            ]
          },
          "errors": null
        },
        {
          "name": "resume",
          "summary": "Resumes network module to enable network activity",
          "description": null,
          "params": [
            {
              "name": "context",
              "type": "Generic",
              "generic_name": "Arc",
              "generic_args": [
                {
                  "type": "Ref",
                  "ref_name": "ClientContext"
                }
              ],
              "summary": null,
              "description": null
            }
          ],
          "result": {
            "type": "Generic",
            "generic_name": "ClientResult",
            "generic_args": [
              {
                "type": "None"
              }
            ]
          },
          "errors": null
        },
        {
          "name": "find_last_shard_block",
          "summary": "Returns ID of the last block in a specified account shard",
          "description": null,
          "params": [
            {
              "name": "context",
              "type": "Generic",
              "generic_name": "Arc",
              "generic_args": [
                {
                  "type": "Ref",
                  "ref_name": "ClientContext"
                }
              ],
              "summary": null,
              "description": null
            },
            {
              "name": "params",
              "type": "Ref",
              "ref_name": "net.ParamsOfFindLastShardBlock",
              "summary": null,
              "description": null
            }
          ],
          "result": {
            "type": "Generic",
            "generic_name": "ClientResult",
            "generic_args": [
              {
                "type": "Ref",
                "ref_name": "net.ResultOfFindLastShardBlock"
              }
            ]
          },
          "errors": null
        },
        {
          "name": "fetch_endpoints",
          "summary": "Requests the list of alternative endpoints from server",
          "description": null,
          "params": [
            {
              "name": "context",
              "type": "Generic",
              "generic_name": "Arc",
              "generic_args": [
                {
                  "type": "Ref",
                  "ref_name": "ClientContext"
                }
              ],
              "summary": null,
              "description": null
            }
          ],
          "result": {
            "type": "Generic",
            "generic_name": "ClientResult",
            "generic_args": [
              {
                "type": "Ref",
                "ref_name": "net.EndpointsSet"
              }
            ]
          },
          "errors": null
        },
        {
          "name": "set_endpoints",
          "summary": "Sets the list of endpoints to use on reinit",
          "description": null,
          "params": [
            {
              "name": "context",
              "type": "Generic",
              "generic_name": "Arc",
              "generic_args": [
                {
                  "type": "Ref",
                  "ref_name": "ClientContext"
                }
              ],
              "summary": null,
              "description": null
            },
            {
              "name": "params",
              "type": "Ref",
              "ref_name": "net.EndpointsSet",
              "summary": null,
              "description": null
            }
          ],
          "result": {
            "type": "Generic",
            "generic_name": "ClientResult",
            "generic_args": [
              {
                "type": "None"
              }
            ]
          },
          "errors": null
        },
        {
          "name": "get_endpoints",
          "summary": "Requests the list of alternative endpoints from server",
          "description": null,
          "params": [
            {
              "name": "context",
              "type": "Generic",
              "generic_name": "Arc",
              "generic_args": [
                {
                  "type": "Ref",
                  "ref_name": "ClientContext"
                }
              ],
              "summary": null,
              "description": null
            }
          ],
          "result": {
            "type": "Generic",
            "generic_name": "ClientResult",
            "generic_args": [
              {
                "type": "Ref",
                "ref_name": "net.ResultOfGetEndpoints"
              }
            ]
          },
          "errors": null
        },
        {
          "name": "query_counterparties",
          "summary": "Allows to query and paginate through the list of accounts that the specified account has interacted with, sorted by the time of the last internal message between accounts",
          "description": "*Attention* this query retrieves data from 'Counterparties' service which is not supported in\nthe opensource version of DApp Server (and will not be supported) as well as in TON OS SE (will be supported in SE in future),\nbut is always accessible via [TON OS Devnet/Mainnet Clouds](https://docs.ton.dev/86757ecb2/p/85c869-networks)",
          "params": [
            {
              "name": "context",
              "type": "Generic",
              "generic_name": "Arc",
              "generic_args": [
                {
                  "type": "Ref",
                  "ref_name": "ClientContext"
                }
              ],
              "summary": null,
              "description": null
            },
            {
              "name": "params",
              "type": "Ref",
              "ref_name": "net.ParamsOfQueryCounterparties",
              "summary": null,
              "description": null
            }
          ],
          "result": {
            "type": "Generic",
            "generic_name": "ClientResult",
            "generic_args": [
              {
                "type": "Ref",
                "ref_name": "net.ResultOfQueryCollection"
              }
            ]
          },
          "errors": null
        },
        {
          "name": "query_transaction_tree",
          "summary": "Returns a tree of transactions triggered by a specific message.",
          "description": "Performs recursive retrieval of a transactions tree produced by a specific message:\nin_msg -> dst_transaction -> out_messages -> dst_transaction -> ...\nIf the chain of transactions execution is in progress while the function is running,\nit will wait for the next transactions to appear until the full tree or more than 50 transactions\nare received.\n\nAll the retrieved messages and transactions are included\ninto `result.messages` and `result.transactions` respectively.\n\nFunction reads transactions layer by layer, by pages of 20 transactions.\n\nThe retrieval prosess goes like this:\nLet's assume we have an infinite chain of transactions and each transaction generates 5 messages.\n1. Retrieve 1st message (input parameter) and corresponding transaction - put it into result.\nIt is the first level of the tree of transactions - its root.\nRetrieve 5 out message ids from the transaction for next steps.\n2. Retrieve 5 messages and corresponding transactions on the 2nd layer. Put them into result.\nRetrieve 5*5 out message ids from these transactions for next steps\n3. Retrieve 20 (size of the page) messages and transactions (3rd layer) and 20*5=100 message ids (4th layer).\n4. Retrieve the last 5 messages and 5 transactions on the 3rd layer + 15 messages and transactions (of 100) from the 4th layer\n+ 25 message ids of the 4th layer + 75 message ids of the 5th layer.\n5. Retrieve 20 more messages and 20 more transactions of the 4th layer + 100 more message ids of the 5th layer.\n6. Now we have 1+5+20+20+20 = 66 transactions, which is more than 50. Function exits with the tree of\n1m->1t->5m->5t->25m->25t->35m->35t. If we see any message ids in the last transactions out_msgs, which don't have\ncorresponding messages in the function result, it means that the full tree was not received and we need to continue iteration.\n\nTo summarize, it is guaranteed that each message in `result.messages` has the corresponding transaction\nin the `result.transactions`.\nBut there is no guarantee that all messages from transactions `out_msgs` are\npresented in `result.messages`.\nSo the application has to continue retrieval for missing messages if it requires.",
          "params": [
            {
              "name": "context",
              "type": "Generic",
              "generic_name": "Arc",
              "generic_args": [
                {
                  "type": "Ref",
                  "ref_name": "ClientContext"
                }
              ],
              "summary": null,
              "description": null
            },
            {
              "name": "params",
              "type": "Ref",
              "ref_name": "net.ParamsOfQueryTransactionTree",
              "summary": null,
              "description": null
            }
          ],
          "result": {
            "type": "Generic",
            "generic_name": "ClientResult",
            "generic_args": [
              {
                "type": "Ref",
                "ref_name": "net.ResultOfQueryTransactionTree"
              }
            ]
          },
          "errors": null
        },
        {
          "name": "create_block_iterator",
          "summary": "Creates block iterator.",
          "description": "Block iterator uses robust iteration methods that guaranties that every\nblock in the specified range isn't missed or iterated twice.\n\nIterated range can be reduced with some filters:\n- `start_time` – the bottom time range. Only blocks with `gen_utime`\nmore or equal to this value is iterated. If this parameter is omitted then there is\nno bottom time edge, so all blocks since zero state is iterated.\n- `end_time` – the upper time range. Only blocks with `gen_utime`\nless then this value is iterated. If this parameter is omitted then there is\nno upper time edge, so iterator never finishes.\n- `shard_filter` – workchains and shard prefixes that reduce the set of interesting\nblocks. Block conforms to the shard filter if it belongs to the filter workchain\nand the first bits of block's `shard` fields matches to the shard prefix.\nOnly blocks with suitable shard are iterated.\n\nItems iterated is a JSON objects with block data. The minimal set of returned\nfields is:\n```text\nid\ngen_utime\nworkchain_id\nshard\nafter_split\nafter_merge\nprev_ref {\n    root_hash\n}\nprev_alt_ref {\n    root_hash\n}\n```\nApplication can request additional fields in the `result` parameter.\n\nApplication should call the `remove_iterator` when iterator is no longer required.",
          "params": [
            {
              "name": "context",
              "type": "Generic",
              "generic_name": "Arc",
              "generic_args": [
                {
                  "type": "Ref",
                  "ref_name": "ClientContext"
                }
              ],
              "summary": null,
              "description": null
            },
            {
              "name": "params",
              "type": "Ref",
              "ref_name": "net.ParamsOfCreateBlockIterator",
              "summary": null,
              "description": null
            }
          ],
          "result": {
            "type": "Generic",
            "generic_name": "ClientResult",
            "generic_args": [
              {
                "type": "Ref",
                "ref_name": "net.RegisteredIterator"
              }
            ]
          },
          "errors": null
        },
        {
          "name": "resume_block_iterator",
          "summary": "Resumes block iterator.",
          "description": "The iterator stays exactly at the same position where the `resume_state` was catched.\n\nApplication should call the `remove_iterator` when iterator is no longer required.",
          "params": [
            {
              "name": "context",
              "type": "Generic",
              "generic_name": "Arc",
              "generic_args": [
                {
                  "type": "Ref",
                  "ref_name": "ClientContext"
                }
              ],
              "summary": null,
              "description": null
            },
            {
              "name": "params",
              "type": "Ref",
              "ref_name": "net.ParamsOfResumeBlockIterator",
              "summary": null,
              "description": null
            }
          ],
          "result": {
            "type": "Generic",
            "generic_name": "ClientResult",
            "generic_args": [
              {
                "type": "Ref",
                "ref_name": "net.RegisteredIterator"
              }
            ]
          },
          "errors": null
        },
        {
          "name": "create_transaction_iterator",
          "summary": "Creates transaction iterator.",
          "description": "Transaction iterator uses robust iteration methods that guaranty that every\ntransaction in the specified range isn't missed or iterated twice.\n\nIterated range can be reduced with some filters:\n- `start_time` – the bottom time range. Only transactions with `now`\nmore or equal to this value are iterated. If this parameter is omitted then there is\nno bottom time edge, so all the transactions since zero state are iterated.\n- `end_time` – the upper time range. Only transactions with `now`\nless then this value are iterated. If this parameter is omitted then there is\nno upper time edge, so iterator never finishes.\n- `shard_filter` – workchains and shard prefixes that reduce the set of interesting\naccounts. Account address conforms to the shard filter if\nit belongs to the filter workchain and the first bits of address match to\nthe shard prefix. Only transactions with suitable account addresses are iterated.\n- `accounts_filter` – set of account addresses whose transactions must be iterated.\nNote that accounts filter can conflict with shard filter so application must combine\nthese filters carefully.\n\nIterated item is a JSON objects with transaction data. The minimal set of returned\nfields is:\n```text\nid\naccount_addr\nnow\nbalance_delta(format:DEC)\nbounce { bounce_type }\nin_message {\n    id\n    value(format:DEC)\n    msg_type\n    src\n}\nout_messages {\n    id\n    value(format:DEC)\n    msg_type\n    dst\n}\n```\nApplication can request an additional fields in the `result` parameter.\n\nAnother parameter that affects on the returned fields is the `include_transfers`.\nWhen this parameter is `true` the iterator computes and adds `transfer` field containing\nlist of the useful `TransactionTransfer` objects.\nEach transfer is calculated from the particular message related to the transaction\nand has the following structure:\n- message – source message identifier.\n- isBounced – indicates that the transaction is bounced, which means the value will be returned back to the sender.\n- isDeposit – indicates that this transfer is the deposit (true) or withdraw (false).\n- counterparty – account address of the transfer source or destination depending on `isDeposit`.\n- value – amount of nano tokens transferred. The value is represented as a decimal string\nbecause the actual value can be more precise than the JSON number can represent. Application\nmust use this string carefully – conversion to number can follow to loose of precision.\n\nApplication should call the `remove_iterator` when iterator is no longer required.",
          "params": [
            {
              "name": "context",
              "type": "Generic",
              "generic_name": "Arc",
              "generic_args": [
                {
                  "type": "Ref",
                  "ref_name": "ClientContext"
                }
              ],
              "summary": null,
              "description": null
            },
            {
              "name": "params",
              "type": "Ref",
              "ref_name": "net.ParamsOfCreateTransactionIterator",
              "summary": null,
              "description": null
            }
          ],
          "result": {
            "type": "Generic",
            "generic_name": "ClientResult",
            "generic_args": [
              {
                "type": "Ref",
                "ref_name": "net.RegisteredIterator"
              }
            ]
          },
          "errors": null
        },
        {
          "name": "resume_transaction_iterator",
          "summary": "Resumes transaction iterator.",
          "description": "The iterator stays exactly at the same position where the `resume_state` was caught.\nNote that `resume_state` doesn't store the account filter. If the application requires\nto use the same account filter as it was when the iterator was created then the application\nmust pass the account filter again in `accounts_filter` parameter.\n\nApplication should call the `remove_iterator` when iterator is no longer required.",
          "params": [
            {
              "name": "context",
              "type": "Generic",
              "generic_name": "Arc",
              "generic_args": [
                {
                  "type": "Ref",
                  "ref_name": "ClientContext"
                }
              ],
              "summary": null,
              "description": null
            },
            {
              "name": "params",
              "type": "Ref",
              "ref_name": "net.ParamsOfResumeTransactionIterator",
              "summary": null,
              "description": null
            }
          ],
          "result": {
            "type": "Generic",
            "generic_name": "ClientResult",
            "generic_args": [
              {
                "type": "Ref",
                "ref_name": "net.RegisteredIterator"
              }
            ]
          },
          "errors": null
        },
        {
          "name": "iterator_next",
          "summary": "Returns next available items.",
          "description": "In addition to available items this function returns the `has_more` flag\nindicating that the iterator isn't reach the end of the iterated range yet.\n\nThis function can return the empty list of available items but\nindicates that there are more items is available.\nThis situation appears when the iterator doesn't reach iterated range\nbut database doesn't contains available items yet.\n\nIf application requests resume state in `return_resume_state` parameter\nthen this function returns `resume_state` that can be used later to\nresume the iteration from the position after returned items.\n\nThe structure of the items returned depends on the iterator used.\nSee the description to the appropriated iterator creation function.",
          "params": [
            {
              "name": "context",
              "type": "Generic",
              "generic_name": "Arc",
              "generic_args": [
                {
                  "type": "Ref",
                  "ref_name": "ClientContext"
                }
              ],
              "summary": null,
              "description": null
            },
            {
              "name": "params",
              "type": "Ref",
              "ref_name": "net.ParamsOfIteratorNext",
              "summary": null,
              "description": null
            }
          ],
          "result": {
            "type": "Generic",
            "generic_name": "ClientResult",
            "generic_args": [
              {
                "type": "Ref",
                "ref_name": "net.ResultOfIteratorNext"
              }
            ]
          },
          "errors": null
        },
        {
          "name": "remove_iterator",
          "summary": "Removes an iterator",
          "description": "Frees all resources allocated in library to serve iterator.\n\nApplication always should call the `remove_iterator` when iterator\nis no longer required.",
          "params": [
            {
              "name": "context",
              "type": "Generic",
              "generic_name": "Arc",
              "generic_args": [
                {
                  "type": "Ref",
                  "ref_name": "ClientContext"
                }
              ],
              "summary": null,
              "description": null
            },
            {
              "name": "params",
              "type": "Ref",
              "ref_name": "net.RegisteredIterator",
              "summary": null,
              "description": null
            }
          ],
          "result": {
            "type": "Generic",
            "generic_name": "ClientResult",
            "generic_args": [
              {
                "type": "None"
              }
            ]
          },
          "errors": null
        }
      ]
    },
    {
      "name": "debot",
      "summary": "[UNSTABLE](UNSTABLE.md) Module for working with debot.",
      "description": null,
      "types": [
        {
          "name": "DebotErrorCode",
          "type": "EnumOfConsts",
          "enum_consts": [
            {
              "name": "DebotStartFailed",
              "type": "Number",
              "value": "801",
              "summary": null,
              "description": null
            },
            {
              "name": "DebotFetchFailed",
              "type": "Number",
              "value": "802",
              "summary": null,
              "description": null
            },
            {
              "name": "DebotExecutionFailed",
              "type": "Number",
              "value": "803",
              "summary": null,
              "description": null
            },
            {
              "name": "DebotInvalidHandle",
              "type": "Number",
              "value": "804",
              "summary": null,
              "description": null
            },
            {
              "name": "DebotInvalidJsonParams",
              "type": "Number",
              "value": "805",
              "summary": null,
              "description": null
            },
            {
              "name": "DebotInvalidFunctionId",
              "type": "Number",
              "value": "806",
              "summary": null,
              "description": null
            },
            {
              "name": "DebotInvalidAbi",
              "type": "Number",
              "value": "807",
              "summary": null,
              "description": null
            },
            {
              "name": "DebotGetMethodFailed",
              "type": "Number",
              "value": "808",
              "summary": null,
              "description": null
            },
            {
              "name": "DebotInvalidMsg",
              "type": "Number",
              "value": "809",
              "summary": null,
              "description": null
            },
            {
              "name": "DebotExternalCallFailed",
              "type": "Number",
              "value": "810",
              "summary": null,
              "description": null
            },
            {
              "name": "DebotBrowserCallbackFailed",
              "type": "Number",
              "value": "811",
              "summary": null,
              "description": null
            },
            {
              "name": "DebotOperationRejected",
              "type": "Number",
              "value": "812",
              "summary": null,
              "description": null
            }
          ],
          "summary": null,
          "description": null
        },
        {
          "name": "DebotHandle",
          "type": "Number",
          "number_type": "UInt",
          "number_size": 32,
          "summary": "[UNSTABLE](UNSTABLE.md) Handle of registered in SDK debot",
          "description": null
        },
        {
          "name": "DebotAction",
          "type": "Struct",
          "struct_fields": [
            {
              "name": "description",
              "type": "String",
              "summary": "A short action description.",
              "description": "Should be used by Debot Browser as name of menu item."
            },
            {
              "name": "name",
              "type": "String",
              "summary": "Depends on action type.",
              "description": "Can be a debot function name or a print string (for Print Action)."
            },
            {
              "name": "action_type",
              "type": "Number",
              "number_type": "UInt",
              "number_size": 8,
              "summary": "Action type.",
              "description": null
            },
            {
              "name": "to",
              "type": "Number",
              "number_type": "UInt",
              "number_size": 8,
              "summary": "ID of debot context to switch after action execution.",
              "description": null
            },
            {
              "name": "attributes",
              "type": "String",
              "summary": "Action attributes.",
              "description": "In the form of \"param=value,flag\". attribute example: instant, args, fargs, sign."
            },
            {
              "name": "misc",
              "type": "String",
              "summary": "Some internal action data.",
              "description": "Used by debot only."
            }
          ],
          "summary": "[UNSTABLE](UNSTABLE.md) Describes a debot action in a Debot Context.",
          "description": null
        },
        {
          "name": "DebotInfo",
          "type": "Struct",
          "struct_fields": [
            {
              "name": "name",
              "type": "Optional",
              "optional_inner": {
                "type": "String"
              },
              "summary": "DeBot short name.",
              "description": null
            },
            {
              "name": "version",
              "type": "Optional",
              "optional_inner": {
                "type": "String"
              },
              "summary": "DeBot semantic version.",
              "description": null
            },
            {
              "name": "publisher",
              "type": "Optional",
              "optional_inner": {
                "type": "String"
              },
              "summary": "The name of DeBot deployer.",
              "description": null
            },
            {
              "name": "caption",
              "type": "Optional",
              "optional_inner": {
                "type": "String"
              },
              "summary": "Short info about DeBot.",
              "description": null
            },
            {
              "name": "author",
              "type": "Optional",
              "optional_inner": {
                "type": "String"
              },
              "summary": "The name of DeBot developer.",
              "description": null
            },
            {
              "name": "support",
              "type": "Optional",
              "optional_inner": {
                "type": "String"
              },
              "summary": "TON address of author for questions and donations.",
              "description": null
            },
            {
              "name": "hello",
              "type": "Optional",
              "optional_inner": {
                "type": "String"
              },
              "summary": "String with the first messsage from DeBot.",
              "description": null
            },
            {
              "name": "language",
              "type": "Optional",
              "optional_inner": {
                "type": "String"
              },
              "summary": "String with DeBot interface language (ISO-639).",
              "description": null
            },
            {
              "name": "dabi",
              "type": "Optional",
              "optional_inner": {
                "type": "String"
              },
              "summary": "String with DeBot ABI.",
              "description": null
            },
            {
              "name": "icon",
              "type": "Optional",
              "optional_inner": {
                "type": "String"
              },
              "summary": "DeBot icon.",
              "description": null
            },
            {
              "name": "interfaces",
              "type": "Array",
              "array_item": {
                "type": "String"
              },
              "summary": "Vector with IDs of DInterfaces used by DeBot.",
              "description": null
            }
          ],
          "summary": "[UNSTABLE](UNSTABLE.md) Describes DeBot metadata.",
          "description": null
        },
        {
          "name": "DebotActivity",
          "type": "EnumOfTypes",
          "enum_types": [
            {
              "name": "Transaction",
              "type": "Struct",
              "struct_fields": [
                {
                  "name": "msg",
                  "type": "String",
                  "summary": "External inbound message BOC.",
                  "description": null
                },
                {
                  "name": "dst",
                  "type": "String",
                  "summary": "Target smart contract address.",
                  "description": null
                },
                {
                  "name": "out",
                  "type": "Array",
                  "array_item": {
                    "type": "Ref",
                    "ref_name": "debot.Spending"
                  },
                  "summary": "List of spendings as a result of transaction.",
                  "description": null
                },
                {
                  "name": "fee",
                  "type": "BigInt",
                  "number_type": "UInt",
                  "number_size": 64,
                  "summary": "Transaction total fee.",
                  "description": null
                },
                {
                  "name": "setcode",
                  "type": "Boolean",
                  "summary": "Indicates if target smart contract updates its code.",
                  "description": null
                },
                {
                  "name": "signkey",
                  "type": "String",
                  "summary": "Public key from keypair that was used to sign external message.",
                  "description": null
                },
                {
                  "name": "signing_box_handle",
                  "type": "Number",
                  "number_type": "UInt",
                  "number_size": 32,
                  "summary": "Signing box handle used to sign external message.",
                  "description": null
                }
              ],
              "summary": "DeBot wants to create new transaction in blockchain.",
              "description": null
            }
          ],
          "summary": "[UNSTABLE](UNSTABLE.md) Describes the operation that the DeBot wants to perform.",
          "description": null
        },
        {
          "name": "Spending",
          "type": "Struct",
          "struct_fields": [
            {
              "name": "amount",
              "type": "BigInt",
              "number_type": "UInt",
              "number_size": 64,
              "summary": "Amount of nanotokens that will be sent to `dst` address.",
              "description": null
            },
            {
              "name": "dst",
              "type": "String",
              "summary": "Destination address of recipient of funds.",
              "description": null
            }
          ],
          "summary": "[UNSTABLE](UNSTABLE.md) Describes how much funds will be debited from the target  contract balance as a result of the transaction.",
          "description": null
        },
        {
          "name": "ParamsOfInit",
          "type": "Struct",
          "struct_fields": [
            {
              "name": "address",
              "type": "String",
              "summary": "Debot smart contract address",
              "description": null
            }
          ],
          "summary": "[UNSTABLE](UNSTABLE.md) Parameters to init DeBot.",
          "description": null
        },
        {
          "name": "RegisteredDebot",
          "type": "Struct",
          "struct_fields": [
            {
              "name": "debot_handle",
              "type": "Ref",
              "ref_name": "debot.DebotHandle",
              "summary": "Debot handle which references an instance of debot engine.",
              "description": null
            },
            {
              "name": "debot_abi",
              "type": "String",
              "summary": "Debot abi as json string.",
              "description": null
            },
            {
              "name": "info",
              "type": "Ref",
              "ref_name": "debot.DebotInfo",
              "summary": "Debot metadata.",
              "description": null
            }
          ],
          "summary": "[UNSTABLE](UNSTABLE.md) Structure for storing debot handle returned from `init` function.",
          "description": null
        },
        {
          "name": "ParamsOfAppDebotBrowser",
          "type": "EnumOfTypes",
          "enum_types": [
            {
              "name": "Log",
              "type": "Struct",
              "struct_fields": [
                {
                  "name": "msg",
                  "type": "String",
                  "summary": "A string that must be printed to user.",
                  "description": null
                }
              ],
              "summary": "Print message to user.",
              "description": null
            },
            {
              "name": "Switch",
              "type": "Struct",
              "struct_fields": [
                {
                  "name": "context_id",
                  "type": "Number",
                  "number_type": "UInt",
                  "number_size": 8,
                  "summary": "Debot context ID to which debot is switched.",
                  "description": null
                }
              ],
              "summary": "Switch debot to another context (menu).",
              "description": null
            },
            {
              "name": "SwitchCompleted",
              "type": "Struct",
              "struct_fields": [],
              "summary": "Notify browser that all context actions are shown.",
              "description": null
            },
            {
              "name": "ShowAction",
              "type": "Struct",
              "struct_fields": [
                {
                  "name": "action",
                  "type": "Ref",
                  "ref_name": "debot.DebotAction",
                  "summary": "Debot action that must be shown to user as menu item. At least `description` property must be shown from [DebotAction] structure.",
                  "description": null
                }
              ],
              "summary": "Show action to the user. Called after `switch` for each action in context.",
              "description": null
            },
            {
              "name": "Input",
              "type": "Struct",
              "struct_fields": [
                {
                  "name": "prompt",
                  "type": "String",
                  "summary": "A prompt string that must be printed to user before input request.",
                  "description": null
                }
              ],
              "summary": "Request user input.",
              "description": null
            },
            {
              "name": "GetSigningBox",
              "type": "Struct",
              "struct_fields": [],
              "summary": "Get signing box to sign data.",
              "description": "Signing box returned is owned and disposed by debot engine"
            },
            {
              "name": "InvokeDebot",
              "type": "Struct",
              "struct_fields": [
                {
                  "name": "debot_addr",
                  "type": "String",
                  "summary": "Address of debot in blockchain.",
                  "description": null
                },
                {
                  "name": "action",
                  "type": "Ref",
                  "ref_name": "debot.DebotAction",
                  "summary": "Debot action to execute.",
                  "description": null
                }
              ],
              "summary": "Execute action of another debot.",
              "description": null
            },
            {
              "name": "Send",
              "type": "Struct",
              "struct_fields": [
                {
                  "name": "message",
                  "type": "String",
                  "summary": "Internal message to DInterface address.",
                  "description": "Message body contains interface function and parameters."
                }
              ],
              "summary": "Used by Debot to call DInterface implemented by Debot Browser.",
              "description": null
            },
            {
              "name": "Approve",
              "type": "Struct",
              "struct_fields": [
                {
                  "name": "activity",
                  "type": "Ref",
                  "ref_name": "debot.DebotActivity",
                  "summary": "DeBot activity details.",
                  "description": null
                }
              ],
              "summary": "Requests permission from DeBot Browser to execute DeBot operation.",
              "description": null
            }
          ],
          "summary": "[UNSTABLE](UNSTABLE.md) Debot Browser callbacks",
          "description": "Called by debot engine to communicate with debot browser."
        },
        {
          "name": "ResultOfAppDebotBrowser",
          "type": "EnumOfTypes",
          "enum_types": [
            {
              "name": "Input",
              "type": "Struct",
              "struct_fields": [
                {
                  "name": "value",
                  "type": "String",
                  "summary": "String entered by user.",
                  "description": null
                }
              ],
              "summary": "Result of user input.",
              "description": null
            },
            {
              "name": "GetSigningBox",
              "type": "Struct",
              "struct_fields": [
                {
                  "name": "signing_box",
                  "type": "Ref",
                  "ref_name": "crypto.SigningBoxHandle",
                  "summary": "Signing box for signing data requested by debot engine.",
                  "description": "Signing box is owned and disposed by debot engine"
                }
              ],
              "summary": "Result of getting signing box.",
              "description": null
            },
            {
              "name": "InvokeDebot",
              "type": "Struct",
              "struct_fields": [],
              "summary": "Result of debot invoking.",
              "description": null
            },
            {
              "name": "Approve",
              "type": "Struct",
              "struct_fields": [
                {
                  "name": "approved",
                  "type": "Boolean",
                  "summary": "Indicates whether the DeBot is allowed to perform the specified operation.",
                  "description": null
                }
              ],
              "summary": "Result of `approve` callback.",
              "description": null
            }
          ],
          "summary": "[UNSTABLE](UNSTABLE.md) Returning values from Debot Browser callbacks.",
          "description": null
        },
        {
          "name": "ParamsOfStart",
          "type": "Struct",
          "struct_fields": [
            {
              "name": "debot_handle",
              "type": "Ref",
              "ref_name": "debot.DebotHandle",
              "summary": "Debot handle which references an instance of debot engine.",
              "description": null
            }
          ],
          "summary": "[UNSTABLE](UNSTABLE.md) Parameters to start DeBot. DeBot must be already initialized with init() function.",
          "description": null
        },
        {
          "name": "ParamsOfFetch",
          "type": "Struct",
          "struct_fields": [
            {
              "name": "address",
              "type": "String",
              "summary": "Debot smart contract address.",
              "description": null
            }
          ],
          "summary": "[UNSTABLE](UNSTABLE.md) Parameters to fetch DeBot metadata.",
          "description": null
        },
        {
          "name": "ResultOfFetch",
          "type": "Struct",
          "struct_fields": [
            {
              "name": "info",
              "type": "Ref",
              "ref_name": "debot.DebotInfo",
              "summary": "Debot metadata.",
              "description": null
            }
          ],
          "summary": "[UNSTABLE](UNSTABLE.md)",
          "description": null
        },
        {
          "name": "ParamsOfExecute",
          "type": "Struct",
          "struct_fields": [
            {
              "name": "debot_handle",
              "type": "Ref",
              "ref_name": "debot.DebotHandle",
              "summary": "Debot handle which references an instance of debot engine.",
              "description": null
            },
            {
              "name": "action",
              "type": "Ref",
              "ref_name": "debot.DebotAction",
              "summary": "Debot Action that must be executed.",
              "description": null
            }
          ],
          "summary": "[UNSTABLE](UNSTABLE.md) Parameters for executing debot action.",
          "description": null
        },
        {
          "name": "ParamsOfSend",
          "type": "Struct",
          "struct_fields": [
            {
              "name": "debot_handle",
              "type": "Ref",
              "ref_name": "debot.DebotHandle",
              "summary": "Debot handle which references an instance of debot engine.",
              "description": null
            },
            {
              "name": "message",
              "type": "String",
              "summary": "BOC of internal message to debot encoded in base64 format.",
              "description": null
            }
          ],
          "summary": "[UNSTABLE](UNSTABLE.md) Parameters of `send` function.",
          "description": null
        },
        {
          "name": "ParamsOfRemove",
          "type": "Struct",
          "struct_fields": [
            {
              "name": "debot_handle",
              "type": "Ref",
              "ref_name": "debot.DebotHandle",
              "summary": "Debot handle which references an instance of debot engine.",
              "description": null
            }
          ],
          "summary": "[UNSTABLE](UNSTABLE.md)",
          "description": null
        }
      ],
      "functions": [
        {
          "name": "init",
          "summary": "[UNSTABLE](UNSTABLE.md) Creates and instance of DeBot.",
          "description": "Downloads debot smart contract (code and data) from blockchain and creates\nan instance of Debot Engine for it.\n\n# Remarks\nIt does not switch debot to context 0. Browser Callbacks are not called.",
          "params": [
            {
              "name": "context",
              "type": "Generic",
              "generic_name": "Arc",
              "generic_args": [
                {
                  "type": "Ref",
                  "ref_name": "ClientContext"
                }
              ],
              "summary": null,
              "description": null
            },
            {
              "name": "params",
              "type": "Ref",
              "ref_name": "debot.ParamsOfInit",
              "summary": null,
              "description": null
            },
            {
              "name": "app_object",
              "type": "Generic",
              "generic_name": "AppObject",
              "generic_args": [
                {
                  "type": "Ref",
                  "ref_name": "debot.ParamsOfAppDebotBrowser"
                },
                {
                  "type": "Ref",
                  "ref_name": "debot.ResultOfAppDebotBrowser"
                }
              ],
              "summary": null,
              "description": null
            }
          ],
          "result": {
            "type": "Generic",
            "generic_name": "ClientResult",
            "generic_args": [
              {
                "type": "Ref",
                "ref_name": "debot.RegisteredDebot"
              }
            ]
          },
          "errors": null
        },
        {
          "name": "start",
          "summary": "[UNSTABLE](UNSTABLE.md) Starts the DeBot.",
          "description": "Downloads debot smart contract from blockchain and switches it to\ncontext zero.\n\nThis function must be used by Debot Browser to start a dialog with debot.\nWhile the function is executing, several Browser Callbacks can be called,\nsince the debot tries to display all actions from the context 0 to the user.\n\nWhen the debot starts SDK registers `BrowserCallbacks` AppObject.\nTherefore when `debote.remove` is called the debot is being deleted and the callback is called\nwith `finish`=`true` which indicates that it will never be used again.",
          "params": [
            {
              "name": "context",
              "type": "Generic",
              "generic_name": "Arc",
              "generic_args": [
                {
                  "type": "Ref",
                  "ref_name": "ClientContext"
                }
              ],
              "summary": null,
              "description": null
            },
            {
              "name": "params",
              "type": "Ref",
              "ref_name": "debot.ParamsOfStart",
              "summary": null,
              "description": null
            }
          ],
          "result": {
            "type": "Generic",
            "generic_name": "ClientResult",
            "generic_args": [
              {
                "type": "None"
              }
            ]
          },
          "errors": null
        },
        {
          "name": "fetch",
          "summary": "[UNSTABLE](UNSTABLE.md) Fetches DeBot metadata from blockchain.",
          "description": "Downloads DeBot from blockchain and creates and fetches its metadata.",
          "params": [
            {
              "name": "context",
              "type": "Generic",
              "generic_name": "Arc",
              "generic_args": [
                {
                  "type": "Ref",
                  "ref_name": "ClientContext"
                }
              ],
              "summary": null,
              "description": null
            },
            {
              "name": "params",
              "type": "Ref",
              "ref_name": "debot.ParamsOfFetch",
              "summary": null,
              "description": null
            }
          ],
          "result": {
            "type": "Generic",
            "generic_name": "ClientResult",
            "generic_args": [
              {
                "type": "Ref",
                "ref_name": "debot.ResultOfFetch"
              }
            ]
          },
          "errors": null
        },
        {
          "name": "execute",
          "summary": "[UNSTABLE](UNSTABLE.md) Executes debot action.",
          "description": "Calls debot engine referenced by debot handle to execute input action.\nCalls Debot Browser Callbacks if needed.\n\n# Remarks\nChain of actions can be executed if input action generates a list of subactions.",
          "params": [
            {
              "name": "context",
              "type": "Generic",
              "generic_name": "Arc",
              "generic_args": [
                {
                  "type": "Ref",
                  "ref_name": "ClientContext"
                }
              ],
              "summary": null,
              "description": null
            },
            {
              "name": "params",
              "type": "Ref",
              "ref_name": "debot.ParamsOfExecute",
              "summary": null,
              "description": null
            }
          ],
          "result": {
            "type": "Generic",
            "generic_name": "ClientResult",
            "generic_args": [
              {
                "type": "None"
              }
            ]
          },
          "errors": null
        },
        {
          "name": "send",
          "summary": "[UNSTABLE](UNSTABLE.md) Sends message to Debot.",
          "description": "Used by Debot Browser to send response on Dinterface call or from other Debots.",
          "params": [
            {
              "name": "context",
              "type": "Generic",
              "generic_name": "Arc",
              "generic_args": [
                {
                  "type": "Ref",
                  "ref_name": "ClientContext"
                }
              ],
              "summary": null,
              "description": null
            },
            {
              "name": "params",
              "type": "Ref",
              "ref_name": "debot.ParamsOfSend",
              "summary": null,
              "description": null
            }
          ],
          "result": {
            "type": "Generic",
            "generic_name": "ClientResult",
            "generic_args": [
              {
                "type": "None"
              }
            ]
          },
          "errors": null
        },
        {
          "name": "remove",
          "summary": "[UNSTABLE](UNSTABLE.md) Destroys debot handle.",
          "description": "Removes handle from Client Context and drops debot engine referenced by that handle.",
          "params": [
            {
              "name": "context",
              "type": "Generic",
              "generic_name": "Arc",
              "generic_args": [
                {
                  "type": "Ref",
                  "ref_name": "ClientContext"
                }
              ],
              "summary": null,
              "description": null
            },
            {
              "name": "params",
              "type": "Ref",
              "ref_name": "debot.ParamsOfRemove",
              "summary": null,
              "description": null
            }
          ],
          "result": {
            "type": "Generic",
            "generic_name": "ClientResult",
            "generic_args": [
              {
                "type": "None"
              }
            ]
          },
          "errors": null
        }
      ]
    },
    {
      "name": "proofs",
      "summary": "[UNSTABLE](UNSTABLE.md) Module for proving queried data.",
      "description": null,
      "types": [
        {
          "name": "ProofsErrorCode",
          "type": "EnumOfConsts",
          "enum_consts": [
            {
              "name": "InvalidData",
              "type": "Number",
              "value": "901",
              "summary": null,
              "description": null
            },
            {
              "name": "ProofCheckFailed",
              "type": "Number",
              "value": "902",
              "summary": null,
              "description": null
            },
            {
              "name": "InternalError",
              "type": "Number",
              "value": "903",
              "summary": null,
              "description": null
<<<<<<< HEAD
=======
            },
            {
              "name": "DataDiffersFromProven",
              "type": "Number",
              "value": "904",
              "summary": null,
              "description": null
>>>>>>> bccbdbfe
            }
          ],
          "summary": null,
          "description": null
        },
        {
          "name": "ParamsOfProofBlockData",
          "type": "Struct",
          "struct_fields": [
            {
              "name": "block",
              "type": "Ref",
              "ref_name": "Value",
              "summary": "Single block's data as queried from DApp server, without modifications. The required field is `id` or top-level `boc`, others are optional.",
              "description": null
            }
          ],
          "summary": null,
          "description": null
        }
      ],
      "functions": [
        {
          "name": "proof_block_data",
          "summary": "Proves that block's data queried from DApp server can be trusted. Automatically checks block proofs and compares given data with the proven. If block's BOC is not provided, it will be queried from DApp (in this case it is required to provide `id` of block in the JSON). If `cache_proofs` in config is set to `true` (default), downloaded proofs and masterchain BOCs are saved into the persistent local storage (e.g.",
          "description": "file system for native environments or browser's local storage for the web); otherwise all data are cached only in memory in current\nclient's context and will be lost after destruction of the client.",
          "params": [
            {
              "name": "context",
              "type": "Generic",
              "generic_name": "Arc",
              "generic_args": [
                {
                  "type": "Ref",
                  "ref_name": "ClientContext"
                }
              ],
              "summary": null,
              "description": null
            },
            {
              "name": "params",
              "type": "Ref",
              "ref_name": "proofs.ParamsOfProofBlockData",
              "summary": null,
              "description": null
            }
          ],
          "result": {
            "type": "Generic",
            "generic_name": "ClientResult",
            "generic_args": [
              {
                "type": "None"
              }
            ]
          },
          "errors": null
        }
      ]
    }
  ]
}<|MERGE_RESOLUTION|>--- conflicted
+++ resolved
@@ -249,11 +249,7 @@
               "description": null
             },
             {
-<<<<<<< HEAD
-              "name": "InvalidStorageKey",
-=======
               "name": "LocalStorageError",
->>>>>>> bccbdbfe
               "type": "Number",
               "value": "35",
               "summary": null,
@@ -12401,8 +12397,6 @@
               "value": "903",
               "summary": null,
               "description": null
-<<<<<<< HEAD
-=======
             },
             {
               "name": "DataDiffersFromProven",
@@ -12410,7 +12404,6 @@
               "value": "904",
               "summary": null,
               "description": null
->>>>>>> bccbdbfe
             }
           ],
           "summary": null,
