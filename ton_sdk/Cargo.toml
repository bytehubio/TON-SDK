--- conflicted
+++ resolved
@@ -25,18 +25,7 @@
 
 [target.'cfg(target_arch="wasm32")'.dependencies]
 rand = { version = "0.6.1", features = ["wasm-bindgen"] }
-<<<<<<< HEAD
-
-
-[dependencies.tvm]
-git = "ssh://git@github.com/tonlabs/sdk-emulator.git"
-branch = "feature-account-proofs"
-package = "tvm"
-default-features = false
-
-=======
 chrono = { version = "0.4.9", features = ["wasmbind"] }
->>>>>>> 26a9474d
 
 [dependencies.futures]
 version = "^0.1.26"
