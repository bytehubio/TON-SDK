--- conflicted
+++ resolved
@@ -1,35 +1,9 @@
 use crate::*;
-<<<<<<< HEAD
-use std::io::{Read, Seek, Cursor};
-use ed25519_dalek::{Keypair, PublicKey};
-use tvm::stack::{BuilderData, SliceData, find_tag};
-use tvm::types::AccountId;
-use tvm::cells_serialization::{deserialize_cells_tree, BagOfCells};
-use tvm::block::{
-    Account,
-    AccountState,
-    Message as TvmMessage, 
-    MessageId,
-    TransactionId,
-    ExternalInboundMessageHeader,
-    MsgAddressInt,
-    Serializable,
-    StateInit,
-    GetRepresentationHash,
-    Deserializable,
-    Grams,
-    CurrencyCollection,
-    TransactionProcessingStatus
-};
-use std::convert::Into;
-use crc16::*;
-=======
 use crc16::*;
 use ed25519_dalek::{Keypair, PublicKey};
 use std::convert::Into;
-use std::convert::TryFrom;
 use std::io::{Cursor, Read, Seek};
-use std::sync::{Arc, Mutex};
+use std::sync::Arc;
 use tvm::block::{
     Account, AccountState, CurrencyCollection, Deserializable, ExternalInboundMessageHeader,
     GetRepresentationHash, Grams, Message as TvmMessage, MessageId, MsgAddressInt,
@@ -39,7 +13,6 @@
 use tvm::stack::dictionary::HashmapE;
 use tvm::stack::{BuilderData, CellData, SliceData};
 use tvm::types::AccountId;
->>>>>>> f4e4dfe5
 
 pub use ton_abi::json_abi::DecodedMessage;
 pub use ton_abi::token::{Token, TokenValue, Tokenizer};
@@ -161,8 +134,14 @@
     pub fn account_id(&self) -> AccountId {
         self.id.clone()
     }
-<<<<<<< HEAD
-=======
+
+    // Returns future contract's address
+    pub fn msg_address(&self, workchain_id: i32) -> MsgAddressInt {
+        match workchain_id / 128 {
+            0 => MsgAddressInt::with_standart(None, workchain_id as i8, self.id.clone()).unwrap(),
+            _ => MsgAddressInt::with_variant(None, workchain_id, self.id.clone()).unwrap(),
+        }
+    }
 
     ///Allows to change initial values for public contract variables
     pub fn update_data(&mut self, data_json: &str, abi_json: &str) -> SdkResult<()> {
@@ -217,43 +196,6 @@
             &value.into(), 
         )?;
         Ok(map.write_to_new_cell()?.into())
-    }
-}
-
-
-/// Enum represents blockchain account address.
-/// `Short` value contains only `AccountId` value and is used for addressing contracts in default
-/// workchain. `Full` value is fully qualified account address and can be used for addressing
-/// contracts in any workchain
-#[derive(Clone)]
-pub enum AccountAddress {
-    Short(AccountId),
-    Full(MsgAddressInt)
-}
-
-impl AccountAddress {
-    /// Returns `AccountId` from the address
-    pub fn get_account_id(&self) -> SdkResult<AccountId> {
-        match self {
-            AccountAddress::Short(account_id) => Ok(account_id.clone()),
-            AccountAddress::Full(address) => {
-                let vec = address.get_address();
-                if vec.remaining_bits() == 256 {
-                    Ok(vec)
-                } else {
-                    Err(SdkErrorKind::InvalidData("Address must be 32 bytes long".to_owned()).into())
-                }
-            }
-        }
-    }
->>>>>>> f4e4dfe5
-
-    // Returns future contract's address
-    pub fn msg_address(&self, workchain_id: i32) -> MsgAddressInt {
-        match workchain_id / 128 {
-            0 => MsgAddressInt::with_standart(None, workchain_id as i8, self.id.clone()).unwrap(),
-            _ => MsgAddressInt::with_variant(None, workchain_id, self.id.clone()).unwrap(),
-        }
     }
 }
 
