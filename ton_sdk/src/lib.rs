--- conflicted
+++ resolved
@@ -15,10 +15,6 @@
 extern crate rand;
 extern crate sha2;
 extern crate base64;
-<<<<<<< HEAD
-extern crate crc;
-=======
->>>>>>> 607fad19
 extern crate crc16;
 
 #[macro_use]
