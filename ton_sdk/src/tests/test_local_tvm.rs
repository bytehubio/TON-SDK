--- conflicted
+++ resolved
@@ -22,12 +22,7 @@
     "data": "te6ccgEBBgEAUQACIYAAALh7SgP1wAAAAAAAAB7gAgEAElNvbWUgZ29hbAIDzyAFAwEB3gQAA9AgAEHZ0ZOZnpDm7EEuLYDU+ayCbh0T9ip8ddv4s9oarwEfRAQ="
   }"#;
 
-<<<<<<< HEAD
 const KEYS: &str = r"f65b410f0c7e17850807749b17e11bb0754bcbdd15e399ccec49116b11326d453a327333d21cdd8825c5b01a9f35904dc3a27ec54f8ebb7f167b4355e023e880";
-=======
-#[cfg(feature = "fee_calculation")]
-const KEYS: &str = r"5de9980d946f426689c71e77bf9bf6d3da179a477bed01fc5a118034fe07f1c82cd20caaa10dc3594a8d10c550c304a5a8fedb191a9da7f0dffd413d1bd1294f";
->>>>>>> 1d9ae5a2
 
 #[test]
 fn test_local_piggy_call() {
@@ -78,7 +73,6 @@
         Some(&keypair)).expect("Error calling contract");
     assert!(result.messages.len() == 1);
 
-<<<<<<< HEAD
     //println!("{:?}", result.fees);
 
     assert_eq!(result.fees.in_msg_fwd_fee, 2008000);
@@ -86,11 +80,4 @@
     assert_eq!(result.fees.out_msgs_fwd_fee, 1000000);
     assert!(result.fees.total_account_fees > 10264122);
     assert!(result.fees.storage_fee > 122);
-=======
-    assert_eq!(result.fees.in_msg_fwd_fee, 1868000);
-    assert_eq!(result.fees.gas_fee, 13770000);
-    assert_eq!(result.fees.out_msgs_fwd_fee, 2500000);
-    assert!(result.fees.total_account_fees > 19256373);
-    assert!(result.fees.storage_fee > 153373);
->>>>>>> 1d9ae5a2
 }