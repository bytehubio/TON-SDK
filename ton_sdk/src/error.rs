/*
* Copyright 2018-2019 TON DEV SOLUTIONS LTD.
*
* Licensed under the SOFTWARE EVALUATION License (the "License"); you may not use
* this file except in compliance with the License.  You may obtain a copy of the
* License at: https://ton.dev/licenses
*
* Unless required by applicable law or agreed to in writing, software
* distributed under the License is distributed on an "AS IS" BASIS,
* WITHOUT WARRANTIES OR CONDITIONS OF ANY KIND, either express or implied.
* See the License for the specific TON DEV software governing permissions and
* limitations under the License.
*/

use std::io;

#[cfg(feature = "node_interaction")]
use graphite::types::GraphiteError;

#[cfg(not(feature = "node_interaction"))]
#[derive(Debug)]
pub struct GraphiteError {}

#[cfg(not(feature = "node_interaction"))]
impl std::fmt::Display for GraphiteError {
    fn fmt(&self, _f: &mut std::fmt::Formatter) -> std::fmt::Result {
        unreachable!()
    }
}

#[cfg(not(feature = "node_interaction"))]
impl std::error::Error for GraphiteError {
    fn description(&self) -> &str {
        unimplemented!()
    }
    fn cause(&self) -> Option<&dyn std::error::Error> {
        unimplemented!()
    }
    fn source(&self) -> Option<&(dyn std::error::Error + 'static)> {
        unimplemented!()
    }
}


error_chain! {

    types {
        SdkError, SdkErrorKind, SdkResultExt, SdkResult;
    }

    foreign_links {
        Io(io::Error);
<<<<<<< HEAD
        Tvm(tvm::error::TvmError);
        TvmException(tvm::types::Exception);
        TvmExceptionCode(tvm::types::ExceptionCode);
=======
        Tvm(ton_vm::error::TvmError);
        TvmException(ton_vm::types::Exception);
        TvmExceptionCode(ton_vm::types::ExceptionCode);
        TonBlocks(ton_block::BlockError);
>>>>>>> 26a9474d
        Graphql(GraphiteError);
        SerdeJson(serde_json::Error);
        TryFromSliceError(std::array::TryFromSliceError);
        ParseIntError(std::num::ParseIntError);
        FromHexError(hex::FromHexError);
        Base64DecodeError(base64::DecodeError);
        AbiError(ton_abi::error::AbiError);
    }

    errors {
        FailureError(msg: String) {
            description("Invalid data"),
            display("Invalid data: {}", msg)
        }
        BlockError(error: ton_block::BlockError) {
            description("Block error"),
            display("Block error: {}", error.to_string())
        }
        NotFound {
            description("Requested item not found")
        }
        NoData {
            description("Requested item not found")
        }
        InvalidOperation(msg: String) {
             description("Invalid operation"),
             display("Invalid operation: {}", msg)
        }
        InvalidData(msg: String) {
            description("Invalid data"),
            display("Invalid data: {}", msg)
        }
        InvalidArg(msg: String) {
            description("Invalid argument"),
            display("Invalid argument: {}", msg)
        }
        InternalError(msg: String) {
            description("Internal error"),
            display("Internal error: {}", msg)
        }
        Signature(inner: ed25519_dalek::SignatureError) {
            description("Signature error"),
            display("Signature error: {}", inner)
        }
        NotInitialized {
            description("SDK is not initialized")
        }
        InitializeError {
            description("SDK initialize error")
        }
        NetworkError(msg: String){
            description("Network error"),
            display("Network error: {}", msg)
        }
    }
}

impl From<failure::Error> for SdkError {
    fn from(error: failure::Error) -> Self {
        SdkErrorKind::FailureError(error.to_string()).into()
    }
}<|MERGE_RESOLUTION|>--- conflicted
+++ resolved
@@ -50,16 +50,9 @@
 
     foreign_links {
         Io(io::Error);
-<<<<<<< HEAD
-        Tvm(tvm::error::TvmError);
-        TvmException(tvm::types::Exception);
-        TvmExceptionCode(tvm::types::ExceptionCode);
-=======
         Tvm(ton_vm::error::TvmError);
         TvmException(ton_vm::types::Exception);
         TvmExceptionCode(ton_vm::types::ExceptionCode);
-        TonBlocks(ton_block::BlockError);
->>>>>>> 26a9474d
         Graphql(GraphiteError);
         SerdeJson(serde_json::Error);
         TryFromSliceError(std::array::TryFromSliceError);
