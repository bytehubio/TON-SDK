/*
* Copyright 2018-2020 TON DEV SOLUTIONS LTD.
*
* Licensed under the SOFTWARE EVALUATION License (the "License"); you may not use
* this file except in compliance with the License.  You may obtain a copy of the
* License at: https://ton.dev/licenses
*
* Unless required by applicable law or agreed to in writing, software
* distributed under the License is distributed on an "AS IS" BASIS,
* WITHOUT WARRANTIES OR CONDITIONS OF ANY KIND, either express or implied.
* See the License for the specific TON DEV software governing permissions and
* limitations under the License.
*/

use crate::error::{SdkError, SdkErrorKind, SdkResult};
use std::sync::{atomic::AtomicU64, Arc};
use ton_vm::executor::Engine;
use ton_block::{
    Message,
    Serializable,
    Deserializable,
    MsgAddressInt,
};
use ton_types::{Cell, SliceData, HashmapE};
use ton_vm::stack::{integer::IntegerData, savelist::SaveList, Stack, StackItem};
use ton_vm::SmartContractInfo;
use ton_vm::executor::gas::gas_state::Gas;
#[cfg(feature = "fee_calculation")]
use ton_executor::{BlockchainConfig, TransactionExecutor, OrdinaryTransactionExecutor};

pub(crate) fn call_tvm(
    balance: u128,
    balance_other: HashmapE,
    address: &MsgAddressInt,
    config_params: Option<Cell>,
    timestamp: u32,
    code:Cell,
    data: Option<Cell>,
    msg: &Message)
-> SdkResult<(Vec<Message>, i64)> {
    let msg_cell = msg.write_to_new_cell()?.into();
    let mut stack = Stack::new();
    stack
        .push(int!(balance))                                    // gram balance of contract
        .push(int!(0))                                          // gram balance of msg
        .push(StackItem::Cell(msg_cell))                        // message
        .push(StackItem::Slice(msg.body().unwrap_or_default())) // message body
        .push(int!(-1));                                        // external inbound message flag
    
    let mut ctrls = SaveList::new();
    ctrls.put(4, &mut StackItem::Cell(data.unwrap_or_default()))
        .map_err(|err| SdkError::from(SdkErrorKind::InternalError {
            msg: format!("Cannot put data to register: {}", err)
        }))?;

    let mut sci = SmartContractInfo::with_myself(address.write_to_new_cell()?.into());
    *sci.unix_time_mut() = timestamp;
    *sci.balance_remaining_grams_mut() = balance;
    *sci.balance_remaining_other_mut() = balance_other;
    if let Some(params) = config_params {
        sci.set_config_params(params);
    }

    ctrls.put(7, &mut sci.into_temp_data())
        .map_err(|err| SdkError::from(SdkErrorKind::InternalError {
            msg: format!("Cannot put data to register: {}", err)
        }))?;

    let gas_limit = 1_000_000_000;
    let gas = Gas::new(gas_limit, 0, gas_limit, 10);
    
    let mut engine = Engine::new().setup(SliceData::from(code), Some(ctrls), Some(stack), Some(gas));
    let _result = engine.execute()?;
    let mut slice = SliceData::from(engine.get_actions().as_cell()?.clone());

    let mut msgs = vec![];
    while slice.remaining_references() != 0 {
        let next = slice.checked_drain_reference()?.into();
        let magic = slice.get_next_u32();
        if magic.is_ok() && magic.unwrap() == 0x0ec3c86d && slice.remaining_references() == 1 {
            msgs.push(Message::construct_from(&mut slice.checked_drain_reference()?.into())?);
        }
        slice = next;
    }
    msgs.reverse();
    Ok((msgs, engine.gas_used()))
}

#[cfg(feature = "fee_calculation")]
pub mod executor {
    
use super::*;
use num_traits::cast::ToPrimitive;
use ton_types::types::UInt256;
use ton_block::types::Grams;
use ton_block::{
    Account,
    AccStatusChange,
    Message,
    ShardAccount,
    TransactionDescr,
    TrComputePhase
};

#[derive(Default, Debug)]
pub struct TransactionFees {
    pub in_msg_fwd_fee: u64,
    pub storage_fee: u64,
    pub gas_fee: u64,
    pub out_msgs_fwd_fee: u64,
    pub total_account_fees: u64,
    pub total_output: u64,
}

fn grams_to_u64(grams: &ton_block::types::Grams) -> SdkResult<u64> {
    grams.0.to_u64()
        .ok_or(SdkErrorKind::LocalCallError { msg: "Cannot convert rams value".to_owned() }.into())
}

pub(crate) fn call_executor(account: Account, msg: Message, config: &BlockchainConfig, timestamp: u32)
    -> SdkResult<(Vec<Message>, TransactionFees)>
{
    let shard_acc = ShardAccount::with_params(account, UInt256::from([0;32]), 0).unwrap();

    let block_lt = 1_000_000;
<<<<<<< HEAD
    let lt = Arc::new(std::sync::atomic::AtomicU64::new(block_lt + 1));
=======
    let lt = Arc::new(AtomicU64::new(block_lt + 1));
>>>>>>> 827e3a27
    let mut executor = OrdinaryTransactionExecutor::new();
    let transaction = executor.execute(
        config,
        msg,
        &mut Some(shard_acc),
        timestamp,
        block_lt,
        lt.clone(),
        false)?;

    let mut fees = TransactionFees::default();

    if let TransactionDescr::Ordinary(descr) = transaction.read_description()? {
        let is_aborted = descr.aborted;

        if let Some(storage_phase) = descr.storage_ph {
            if storage_phase.status_change != AccStatusChange::Unchanged {
                bail!(SdkErrorKind::LocalCallError {
                    msg: format!("Storage phase failed. Status change: {:?}", storage_phase.status_change)
                });
            }
            fees.storage_fee = grams_to_u64(&storage_phase.storage_fees_collected)?;
        } else {
            if is_aborted {
                bail!(SdkErrorKind::LocalCallError { msg: "No storage phase".to_owned() } );
            }
        }

        fees.gas_fee = match descr.compute_ph {
            TrComputePhase::Vm(phase) => { 
                if !phase.success {
                    bail!(SdkErrorKind::LocalCallError {
                        msg: format!("Compute phase failed. Exit code: {}", phase.exit_code) } )
                }
                grams_to_u64(&phase.gas_fees)?
            },
            TrComputePhase::Skipped(skipped) => bail!(SdkErrorKind::LocalCallError {
                msg: format!("Compute phase skipped. Reason: {:?}", skipped.reason) } )
        };

        let action_phase = descr.action
            .ok_or(SdkErrorKind::LocalCallError { msg: "No action phase".to_owned() } )?;
        if !action_phase.success {
            bail!(SdkErrorKind::LocalCallError {
                msg: format!("Action phase failed. Result: {:?}", action_phase.result_code) } );
        }
        fees.out_msgs_fwd_fee = grams_to_u64(&action_phase.total_fwd_fees.unwrap_or_default())?;

        let tr_total_fees = grams_to_u64(&transaction.total_fees().grams)?;
        let total_action_fees = grams_to_u64(&action_phase.total_action_fees.unwrap_or_default())?;

        // `transaction.total_fees` is calculated as
        // `transaction.total_fees = inbound_fwd_fees + storage_fees + gas_fees + total_action_fees`
        // but this total_fees is fees collected the validators, not the all fees taken from account
        // because total_action_fees contains only part of all forward fees
        // to get all fees paid by account we need exchange `total_action_fees part` to `out_msgs_fwd_fee`
        fees.total_account_fees = tr_total_fees - total_action_fees + fees.out_msgs_fwd_fee;
        // inbound_fwd_fees is not represented in transaction fields so need to calculate it
        fees.in_msg_fwd_fee = fees.total_account_fees - fees.storage_fee - fees.gas_fee - fees.out_msgs_fwd_fee;
    } else {
        return Err(SdkErrorKind::LocalCallError { msg: "Invalid transaction type".to_owned() }.into());
    }

    let mut messages = vec![];
    let mut total_output = Grams::zero();
    transaction.iterate_out_msgs(&mut |msg| { 
        if let Some(value) = msg.get_value() {
            total_output.0 += &value.grams.0;
        }
        messages.push(msg);
        Ok(true) 
    })?;

    fees.total_output = grams_to_u64(&total_output)?;

    Ok((messages, fees))
}

}


#[cfg(test)]
#[path = "tests/test_local_tvm.rs"]
mod tests;<|MERGE_RESOLUTION|>--- conflicted
+++ resolved
@@ -123,11 +123,7 @@
     let shard_acc = ShardAccount::with_params(account, UInt256::from([0;32]), 0).unwrap();
 
     let block_lt = 1_000_000;
-<<<<<<< HEAD
     let lt = Arc::new(std::sync::atomic::AtomicU64::new(block_lt + 1));
-=======
-    let lt = Arc::new(AtomicU64::new(block_lt + 1));
->>>>>>> 827e3a27
     let mut executor = OrdinaryTransactionExecutor::new();
     let transaction = executor.execute(
         config,
