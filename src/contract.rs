--- conflicted
+++ resolved
@@ -157,14 +157,10 @@
         Ok(Box::new(map))
     }
 
-<<<<<<< HEAD
     // Packs given inputs by abi and asynchronously calls contract.
     // To get calling result - need to load message,
     // it's id and processing status is returned by this function
-    pub fn call<TIn, TOut>(id: AccountId, input: TIn, key_pair: Option<&Keypair>)
-=======
     pub fn call<TIn, TOut>(id: AccountId, func: String, input: TIn, key_pair: Option<&Keypair>)
->>>>>>> e40c0cfe
         -> SdkResult<Box<dyn Stream<Item = ContractCallState, Error = SdkError>>>
         where 
             TIn: ABIInParameter + ABITypeSignature,
@@ -195,13 +191,9 @@
         Self::subscribe_updates(msg_id)
     }
 
-<<<<<<< HEAD
     // Packs given inputs by abi into ton_block::Message struct.
     // Returns message's bag of cells and identifier.
-    pub fn construct_call_message<TIn, TOut>(id: AccountId, input: TIn, key_pair: Option<&Keypair>)
-=======
     pub fn construct_call_message<TIn, TOut>(id: AccountId, func: String, input: TIn, key_pair: Option<&Keypair>)
->>>>>>> e40c0cfe
         -> SdkResult<(Vec<u8>, MessageId)>
         where 
             TIn: ABIInParameter + ABITypeSignature,
