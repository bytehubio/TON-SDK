# Release Notes
All notable changes to this project will be documented in this file.

## May 17, 2020
### New
- `tvm.get` now can fetch account data if it is not provided

## May 14, 2020
### New
- Message processing functions added
- Run get methods function added
- `ed25519-dalek` version updated to `1.0.0-pre.3`
<<<<<<< HEAD

### Fixed
- Panic in fee calculation under WASM
=======
- `reqwest` crate version synced in all projects
>>>>>>> 8bedb259
<|MERGE_RESOLUTION|>--- conflicted
+++ resolved
@@ -10,10 +10,7 @@
 - Message processing functions added
 - Run get methods function added
 - `ed25519-dalek` version updated to `1.0.0-pre.3`
-<<<<<<< HEAD
 
 ### Fixed
 - Panic in fee calculation under WASM
-=======
-- `reqwest` crate version synced in all projects
->>>>>>> 8bedb259
+- `reqwest` crate version synced in all projects