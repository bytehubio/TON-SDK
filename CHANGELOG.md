--- conflicted
+++ resolved
@@ -2,19 +2,15 @@
 
 All notable changes to this project will be documented in this file.
 
-<<<<<<< HEAD
-## [1.13.0] 
-
-### Fixed
-
-- **Debot Module**:
-    - `Sdk.getAccountsDataByHash` function didn't find accounts by code_hash with leading zero.
-=======
+
 ## [1.13.0] – 2021-04-01
 
 ### New
 - `net.query_counterparties` funtion for quering account counterparties and last messages info. Subscrition to counterparties collection is available via `net.subscribe_collection` function.
->>>>>>> fdba0eb6
+
+### Fixed
+- **Debot Module**:
+    - `Sdk` interface function `getAccountsDataByHash` didn't find accounts by `code_hash` with leading zero.
 
 ## [1.12.0] – 2021-04-01
 
